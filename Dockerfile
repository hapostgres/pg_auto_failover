--- conflicted
+++ resolved
@@ -18,7 +18,6 @@
     && DEBIAN_FRONTEND=noninteractive apt-get install -y --no-install-recommends \
     ca-certificates \
     curl \
-<<<<<<< HEAD
     postgresql-common
 
 RUN curl -o /usr/share/postgresql-common/pgdg/apt.postgresql.org.asc --fail https://www.postgresql.org/media/keys/ACCC4CF8.asc
@@ -30,8 +29,6 @@
 RUN apt-get update \
     && DEBIAN_FRONTEND=noninteractive apt-get install -y --no-install-recommends \
     build-essential \
-=======
->>>>>>> a02775fc
     gnupg \
     git \
     gawk \
@@ -73,17 +70,9 @@
     less \
     mg \
     valgrind \
-<<<<<<< HEAD
     postgresql-server-dev-${PGVERSION} \
     postgresql-${PGVERSION} \
     && rm -rf /var/lib/apt/lists/*
-=======
-    postgresql-common \
- && rm -rf /var/lib/apt/lists/*
-
-RUN curl https://www.postgresql.org/media/keys/ACCC4CF8.asc | apt-key add -
-RUN echo "deb http://apt.postgresql.org/pub/repos/apt bullseye-pgdg main ${PGVERSION}" > /etc/apt/sources.list.d/pgdg.list
->>>>>>> a02775fc
 
 RUN pip3 install --break-system-packages pyroute2>=0.5.17
 
@@ -95,11 +84,7 @@
 FROM base AS citus
 
 ARG PGVERSION
-<<<<<<< HEAD
-ARG CITUSTAG=v13.0.0
-=======
 ARG CITUSTAG=v13.0.1
->>>>>>> a02775fc
 
 ENV PG_CONFIG=/usr/lib/postgresql/${PGVERSION}/bin/pg_config
 
