<<<<<<< HEAD
=======
### pg_auto_failover v1.0.6 (Feb 13, 2020) ###

* Fix permissions missing in monitor database #94 via $141
* Fix creating a secondary server in an already existing directory. (#96)
* Fix unable to get --pgdata value in pg_autoctl get config command #99
* Fix registering a pre-existing Postgres cluster to the monitor #111
* Fix demoted primary cannot catchup, wrong working directory? #129
* Fix review main loop chatter, make it less verbose by default. (#97)
* Fix refrain from using PGDATA as the systemd service WorkingDirectory. (#123)
* Fix behaviour with stale postmaster pid (#152)
* Feature add perform destroy command, and -destroy option to drop node command #141
* Feature support debian/ubuntu style PostgreSQLclusters #135
* Feature add files option to show command
* Feature add --run option to create commmand #110
* Feature add --json option to all commands for json output #106
* Feature report current LSN of Postgres nodes rather than WAL lag. (#53)

>>>>>>> d53f13fe
### pg_auto_failover v1.0.5 (Sep 20, 2019) ###

* Fix not being able to create monitor/postgres nodes on mac (#60)
* Add man page entry (#61)

### pg_auto_failover v1.0.4 (Sep 5, 2019) ###

* Add PG 12 support

### pg_auto_failover v1.0.3 (Jul 30, 2019) ###

* Add support for systemd integration
* Allow pg_auto_failover extension upgrade
* Add enable/disable maintenance command in CLI
* Add --auth option to configure authentication method
* Fix crash when ip address can not be resolved in network interface (#40)
* Fix replication slot being left open after a failover (#42)
* Other minor fixes

### pg_auto_failover v1.0.2 (May 23, 2019) ###

* Implement a default value for --nodename (#6, #16)
* Code cleanup

### pg_auto_failover v1.0.1 (May 6, 2019) ###

* Fix a problem where the Postgres service was not restarted when shutdown (#2)
* Clarify name in background workers for the monitor (#3)
* Show full version number in `pg_autoctl version` (#4)
* Warn the user when the primary node is not running pg_autoctl as a service while initializing the secondary (#11)
* Improve documentation (#10)

### pg_auto_failover v1.0.0 (May 6, 2019) ###

* First release.<|MERGE_RESOLUTION|>--- conflicted
+++ resolved
@@ -1,5 +1,3 @@
-<<<<<<< HEAD
-=======
 ### pg_auto_failover v1.0.6 (Feb 13, 2020) ###
 
 * Fix permissions missing in monitor database #94 via $141
@@ -17,7 +15,6 @@
 * Feature add --json option to all commands for json output #106
 * Feature report current LSN of Postgres nodes rather than WAL lag. (#53)
 
->>>>>>> d53f13fe
 ### pg_auto_failover v1.0.5 (Sep 20, 2019) ###
 
 * Fix not being able to create monitor/postgres nodes on mac (#60)
