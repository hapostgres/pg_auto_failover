import os
import os.path
import signal
import shutil
import time
import network
import psycopg2
import subprocess
from enum import Enum

COMMAND_TIMEOUT = 60
STATE_CHANGE_TIMEOUT = 90
PGVERSION = os.getenv("PGVERSION", "11")

class Role(Enum):
    Monitor = 1
    Postgres = 2
    Coordinator = 3
    Worker = 4

    def command(self):
        return self.name.lower()

class Feature(Enum):
    Secondary = 1

    def command(self):
        return self.name.lower()

class Cluster:
    # Docker uses 172.17.0.0/16 by default, so we use 172.27.1.0/24 to not
    # conflict with that.
    def __init__(self, networkNamePrefix="pgauto", networkSubnet="172.27.1.0/24"):
        """
        Initializes the environment, virtual network, and other local state
        necessary for operation of the Cluster.
        """
        os.environ["PG_REGRESS_SOCK_DIR"] = ''
        os.environ["PG_AUTOCTL_DEBUG"] = ''
        os.environ["PGHOST"] = 'localhost'
        self.networkSubnet = networkSubnet
        self.vlan = network.VirtualLAN(networkNamePrefix, networkSubnet)
        self.monitor = None
        self.datanodes = []

    def create_monitor(self, datadir, port=5432, nodename=None,
                       authMethod=None, sslMode=None, sslSelfSigned=False,
                       sslCAFile=None, sslServerKey=None, sslServerCert=None):
        """
        Initializes the monitor and returns an instance of MonitorNode.
        """
        if self.monitor is not None:
            raise Exception("Monitor has already been created.")
        vnode = self.vlan.create_node()
        self.monitor = MonitorNode(datadir, vnode, port, nodename,
                                   authMethod, sslMode, sslSelfSigned,
                                   sslCAFile=sslCAFile,
                                   sslServerKey=sslServerKey,
                                   sslServerCert=sslServerCert)
        self.monitor.create()
        return self.monitor

    # TODO group should auto sense for normal operations and passed to the
    # create cli as an argument when explicitly set by the test
    def create_datanode(self, datadir, port=5432, group=0,
                        listen_flag=False, role=Role.Postgres,
                        formation=None, authMethod=None,
                        sslMode=None, sslSelfSigned=False,
                        sslCAFile=None, sslServerKey=None, sslServerCert=None):
        """
        Initializes a data node and returns an instance of DataNode. This will
        do the "keeper init" and "pg_autoctl run" commands.
        """
        vnode = self.vlan.create_node()
        nodeid = len(self.datanodes) + 1

        datanode = DataNode(datadir, vnode, port,
                            os.getenv("USER"), authMethod, "postgres",
                            self.monitor, nodeid, group, listen_flag,
                            role, formation,
                            sslMode=sslMode,
                            sslSelfSigned=sslSelfSigned,
                            sslCAFile=sslCAFile,
                            sslServerKey=sslServerKey,
                            sslServerCert=sslServerCert)
        self.datanodes.append(datanode)
        return datanode

    def pg_createcluster(self, datadir, port=5432):
        """
        Initializes a postgresql node using pg_createcluster and returns
        directory path.
        """
        vnode = self.vlan.create_node()
        nodeid = len(self.datanodes) + 1

        create_command = ["sudo", shutil.which('pg_createcluster'),
                          "-U", os.getenv("USER"),
                          PGVERSION, datadir, '-p', str(port)]

        print("%s" % " ".join(create_command))

        create_proc = vnode.run(create_command)
        out, err = create_proc.communicate(timeout=COMMAND_TIMEOUT)
        if create_proc.returncode > 0:
            raise Exception("pg_createcluster failed, out: %s\n, err: %s" %
                            (out, err))

        abspath = os.path.join("/var/lib/postgresql/", PGVERSION, datadir)

        chmod_command = ["sudo", shutil.which('install'),
                         '-d', '-o', os.getenv("USER"),
                         "/var/lib/postgresql/%s/backup" % PGVERSION]

        print("%s" % " ".join(chmod_command))

        chmod_proc = vnode.run(chmod_command)
        out, err = chmod_proc.communicate(timeout=COMMAND_TIMEOUT)
        if chmod_proc.returncode > 0:
            raise Exception("chmod failed, out: %s\n, err: %s" %
                            (out, err))

        return abspath

    def destroy(self):
        """
        Cleanup whatever was created for this Cluster.
        """
        for datanode in self.datanodes:
            datanode.destroy()
        if self.monitor:
            self.monitor.destroy()
        self.vlan.destroy()


class PGNode:
    """
    Common stuff between MonitorNode and DataNode.
    """
    def __init__(self, datadir, vnode, port, username, authMethod,
                 database, role,
                 sslMode=None, sslSelfSigned=False,
                 sslCAFile=None, sslServerKey=None, sslServerCert=None):
        self.datadir = datadir
        self.vnode = vnode
        self.port = port
        self.username = username
        self.authMethod = authMethod or "trust"
        self.database = database
        self.role = role
        self.pg_autoctl = None
        self.authenticatedUsers = {}
<<<<<<< HEAD

        self._pgversion = None
        self._pgmajor = None
=======
        self.sslMode = sslMode
        self.sslSelfSigned = sslSelfSigned
        self.sslCAFile = sslCAFile
        self.sslServerKey = sslServerKey
        self.sslServerCert = sslServerCert
>>>>>>> 3cf19e7d

    def connection_string(self):
        """
        Returns a connection string which can be used to connect to this postgres
        node.
        """
        host = self.vnode.address

        if (self.authMethod and self.username in self.authenticatedUsers):
            dsn = "postgres://%s:%s@%s:%d/%s" % \
                (self.username,
                 self.authenticatedUsers[self.username],
                 host,
                 self.port,
                 self.database)
        else:
            dsn = "postgres://%s@%s:%d/%s" % \
                (self.username,
                 host,
                 self.port,
                 self.database)

        if self.sslMode:
            # If a local CA is used, or even a self-signed certificate,
            # using verify-ca often provides enough protection.
            dsn += "?sslmode=%s" % self.sslMode

        return dsn

    def run(self, env={}):
        """
        Runs "pg_autoctl run"
        """
        self.pg_autoctl = PGAutoCtl(self.vnode, self.datadir)
        self.pg_autoctl.run()

    def run_sql_query(self, query, *args):
        """
        Runs the given sql query with the given arguments in this postgres node
        and returns the results. Returns None if there are no results to fetch.
        """
        with psycopg2.connect(self.connection_string()) as conn:
            cur = conn.cursor()
            cur.execute(query, args)
            try:
                result = cur.fetchall()
                return result
            except psycopg2.ProgrammingError:
                return None

    def set_user_password(self, username, password):
        """
        Sets user passwords on the PGNode
        """
        alter_user_set_passwd_command = \
            "alter user %s with password \'%s\'" % (username, password)
        passwd_command = [shutil.which('psql'),
                          '-d', self.database,
                          '-c', alter_user_set_passwd_command]
        passwd_proc = self.vnode.run(passwd_command)
        wait_or_timeout_proc(passwd_proc,
                         name="user passwd",
                         timeout=COMMAND_TIMEOUT)
        self.authenticatedUsers[username] = password

    def stop_pg_autoctl(self):
        """
        Kills the keeper by sending a SIGTERM to keeper's process group.
        """
        if self.pg_autoctl:
            return self.pg_autoctl.stop()

    def stop_postgres(self):
        """
        Stops the postgres process by running:
          pg_ctl -D ${self.datadir} --wait --mode fast stop
        """
        stop_command = [shutil.which('pg_ctl'), '-D', self.datadir,
                        '--wait', '--mode', 'fast', 'stop']
        stop_proc = self.vnode.run(stop_command)
        out, err = stop_proc.communicate(timeout=COMMAND_TIMEOUT)
        if stop_proc.returncode > 0:
            print("stopping postgres for '%s' failed, out: %s\n, err: %s"
                  %(self.vnode.address, out, err))
            return False
        elif stop_proc.returncode is None:
            print("stopping postgres for '%s' timed out")
            return False
        return True

    def reload_postgres(self):
        """
        Reload the postgres configuration by running:
          pg_ctl -D ${self.datadir} reload
        """
        reload_command = [shutil.which('pg_ctl'), '-D', self.datadir, 'reload']
        reload_proc = self.vnode.run(reload_command)
        out, err = reload_proc.communicate(timeout=COMMAND_TIMEOUT)
        if reload_proc.returncode > 0:
            print("reloading postgres for '%s' failed, out: %s\n, err: %s"
                  %(self.vnode.address, out, err))
            return False
        elif reload_proc.returncode is None:
            print("reloading postgres for '%s' timed out")
            return False
        return True

    def restart_postgres(self):
        """
        Restart the postgres configuration by running:
          pg_ctl -D ${self.datadir} restart
        """
        restart_command = [shutil.which('pg_ctl'), '-D', self.datadir, 'restart']
        restart_proc = self.vnode.run(restart_command)
        out, err = restart_proc.communicate(timeout=COMMAND_TIMEOUT)
        if restart_proc.returncode > 0:
            print("restarting postgres for '%s' failed, out: %s\n, err: %s"
                  %(self.vnode.address, out, err))
            return False
        elif restart_proc.returncode is None:
            print("restarting postgres for '%s' timed out")
            return False
        return True

    def pg_is_running(self, timeout=COMMAND_TIMEOUT):
        """
        Returns true when Postgres is running. We use pg_ctl status.
        """
        status_command = [shutil.which('pg_ctl'), '-D', self.datadir, 'status']
        status_proc = self.vnode.run(status_command)
        out, err = status_proc.communicate(timeout=timeout)
        if status_proc.returncode == 0:
            # pg_ctl status is happy to report 0 (Postgres is running) even
            # when it's still "starting" and thus not ready for queries.
            #
            # because our tests need to be able to send queries to Postgres,
            # the "starting" status is not good enough for us, we're only
            # happy with "ready".
            pidfile = os.path.join(self.datadir, 'postmaster.pid')
            with open(pidfile, "r") as p:
                pidlines = p.readlines()
                if len(pidlines) > 7:
                    pg_status = pidlines[7]
                    return pg_status.startswith("ready")
        elif status_proc.returncode > 0:
            # ignore `pg_ctl status` output, silently try again till timeout
            return False
        elif status_proc.returncode is None:
            print("pg_ctl status timed out after %ds" % timeout)
            return False

    def wait_until_pg_is_running(self, timeout=STATE_CHANGE_TIMEOUT):
        """
        Waits until the underlying Postgres process is running.
        """
        for i in range(timeout):
            time.sleep(1)

            if self.pg_is_running():
                return True

        else:
            print("Postgres is still not running in %s after %d attempts" %
                  (self.datadir, timeout))
            return False

    def fail(self):
        """
        Simulates a data node failure by terminating the keeper and stopping
        postgres.
        """
        self.stop_pg_autoctl()
        self.stop_postgres()

<<<<<<< HEAD
    def destroy(self):
        """
        Cleans up processes and files created for this data node.
        """
        self.stop_pg_autoctl()

        try:
            destroy = PGAutoCtl(self.vnode, self.datadir)
            destroy.execute("pg_autoctl destroy", 'drop', 'node', '--destroy')
        except Exception as e:
            print(str(e))

        try:
            os.remove(self.config_file_path())
        except FileNotFoundError:
            pass

        try:
            os.remove(self.state_file_path())
        except FileNotFoundError:
            pass


=======
>>>>>>> 3cf19e7d
    def config_file_path(self):
        """
        Returns the path of the config file for this data node.
        """
        # Config file is located at:
        # ~/.config/pg_autoctl/${PGDATA}/pg_autoctl.cfg
        home = os.getenv("HOME")
        pgdata = os.path.abspath(self.datadir)[1:] # Remove the starting '/'
        return os.path.join(home,
                            ".config/pg_autoctl",
                            pgdata,
                            "pg_autoctl.cfg")

    def state_file_path(self):
        """
        Returns the path of the state file for this data node.
        """
        # State file is located at:
        # ~/.local/share/pg_autoctl/${PGDATA}/pg_autoctl.state
        home = os.getenv("HOME")
        pgdata = os.path.abspath(self.datadir)[1:] # Remove the starting '/'
        return os.path.join(home,
                            ".local/share/pg_autoctl",
                            pgdata,
                            "pg_autoctl.state")

    def get_postgres_logs(self):
        ldir = os.path.join(self.datadir, "log")
        logfiles = os.listdir(ldir)
        logfiles.sort()

        logs = []
        for logfile in logfiles:
            logs += ["\n\n%s:\n" % logfile]
            logs += open(os.path.join(ldir, logfile)).readlines()

        # it's not really logs but we want to see that too
        for inc in ["recovery.conf",
                    "postgresql.auto.conf",
                    "postgresql-auto-failover.conf",
                    "postgresql-auto-failover-standby.conf"]:
            conf = os.path.join(self.datadir, inc)
            if os.path.isfile(conf):
                logs += ["\n\n%s:\n" % conf]
                logs += open(conf).readlines()
            else:
                logs += ["\n\n%s does not exists\n" % conf]

        return "".join(logs)

<<<<<<< HEAD
    def pgversion(self):
        """
        Query local Postgres for its version. Cache the result.
        """
        if self._pgversion:
            return self._pgversion

        # server_version_num is 110005 for 11.5
        self._pgversion = int(self.run_sql_query("show server_version_num")[0][0])
        self._pgmajor = int(self._pgversion / 10000)

        return self._pgversion

    def pgmajor(self):
        if self._pgmajor:
            return self._pgmajor

        self.pgversion()
        return self._pgmajor

    def ifdown(self):
        """
        Bring the network interface down for this node
        """
        self.vnode.ifdown()

    def ifup(self):
        """
        Bring the network interface up for this node
        """
        self.vnode.ifup()
=======
    def config_set(self, setting, value):
        """
        Set a configuration parameter to given value
        """
        command = PGAutoCtl(self.vnode, self.datadir)
        command.execute("config set %s" % setting,
                        'config', 'set', setting, value)
        return True

    def config_get(self, setting):
        """
        Set a configuration parameter to given value
        """
        command = PGAutoCtl(self.vnode, self.datadir)
        out, err = command.execute("config get %s" % setting,
                                   'config', 'get', setting)
        return out[:-1]

    def show_uri(self, json=False):
        """
        Runs pg_autoctl show uri
        """
        command = PGAutoCtl(self.vnode, self.datadir)
        if json:
            out, err = command.execute("show uri", 'show', 'uri', '--json')
        else:
            out, err = command.execute("show uri", 'show', 'uri')
        return out
>>>>>>> 3cf19e7d


class DataNode(PGNode):
    def __init__(self, datadir, vnode, port,
                 username, authMethod, database, monitor,
                 nodeid, group, listen_flag, role, formation,
                 sslMode=None, sslSelfSigned=False,
                 sslCAFile=None, sslServerKey=None, sslServerCert=None):
        super().__init__(datadir, vnode, port,
                         username, authMethod, database, role,
                         sslMode=sslMode,
                         sslSelfSigned=sslSelfSigned,
                         sslCAFile=sslCAFile,
                         sslServerKey=sslServerKey,
                         sslServerCert=sslServerCert)
        self.monitor = monitor
        self.nodeid = nodeid
        self.group = group
        self.listen_flag = listen_flag
        self.formation = formation

    def create(self, run=False, level='-v'):
        """
        Runs "pg_autoctl create"
        """
        pghost = 'localhost'
        sockdir = os.environ["PG_REGRESS_SOCK_DIR"]

        if self.listen_flag:
            pghost = str(self.vnode.address)

        if sockdir and sockdir != "":
            pghost = sockdir

        # don't pass --nodename to Postgres nodes in order to exercise the
        # automatic detection of the nodename.
        create_args = ['create', self.role.command(), level,
                       '--pgdata', self.datadir,
                       '--pghost', pghost,
                       '--pgport', str(self.port),
                       '--pgctl', shutil.which('pg_ctl'),
                       '--auth', self.authMethod,
                       '--monitor', self.monitor.connection_string()]

        if self.sslMode:
            create_args += ['--ssl-mode', self.sslMode]

        if self.sslSelfSigned:
            create_args += ['--ssl-self-signed']

        if self.sslCAFile:
            create_args += ['--ssl-ca-file', self.sslCAFile]

        if self.sslServerKey:
            create_args += ['--server-key', self.sslServerKey]

        if self.sslServerCert:
            create_args += ['--server-cert', self.sslServerCert]

        if not self.sslSelfSigned and not self.sslCAFile:
            create_args += ['--no-ssl']

        if self.listen_flag:
            create_args += ['--listen', str(self.vnode.address)]

        if self.formation:
            create_args += ['--formation', self.formation]

        if run:
            create_args += ['--run']

        # when run is requested pg_autoctl does not terminate
        # therefore we do not wait for process to complete
        # we just record the process
        self.pg_autoctl = PGAutoCtl(self.vnode, self.datadir, create_args)
        if run:
            self.pg_autoctl.run()
        else:
            self.pg_autoctl.execute("pg_autoctl create")

<<<<<<< HEAD
=======
    def destroy(self):
        """
        Cleans up processes and files created for this data node.
        """
        self.stop_pg_autoctl()

        try:
            destroy = PGAutoCtl(self.vnode, self.datadir)
            destroy.execute("pg_autoctl drop node --destroy",
                            'drop', 'node', '--destroy')
        except Exception as e:
            print(str(e))

        try:
            os.remove(self.config_file_path())
        except FileNotFoundError:
            pass

        try:
            os.remove(self.state_file_path())
        except FileNotFoundError:
            pass

>>>>>>> 3cf19e7d
    def wait_until_state(self, target_state,
                         timeout=STATE_CHANGE_TIMEOUT, sleep_time=1):
        """
        Waits until this data node reaches the target state, and then returns
        True. If this doesn't happen until "timeout" seconds, returns False.
        """
        prev_state = None
        for i in range(timeout):
            # ensure we read from the pg_autoctl process pipe
            if self.pg_autoctl and self.pg_autoctl.run_proc:
                self.pg_autoctl.consume_output(sleep_time)
            else:
                time.sleep(sleep_time)

            current_state = self.get_state()

            # only log the state if it has changed
            if current_state != prev_state:
                if current_state == target_state:
                    print("state of %s is '%s', done waiting" %
                          (self.datadir, current_state))
                else:
                    print("state of %s is '%s', waiting for '%s' ..." %
                          (self.datadir, current_state, target_state))

            if current_state == target_state:
                return True

            prev_state = current_state

        else:
            print("%s didn't reach %s after %d attempts" %
                (self.datadir, target_state, timeout))

            events = self.get_events_str()
            pglogs = self.get_postgres_logs()

            if self.pg_autoctl and self.pg_autoctl.run_proc:
                out, err = self.stop_pg_autoctl()
                raise Exception("%s failed to reach %s after %d attempts: " \
                                "\n%s\n%s\n%s\n%s" %
                                (self.datadir, target_state, timeout,
                                 out, err, events, pglogs))
            else:
                raise Exception("%s failed to reach %s after %d attempts:\n%s" %
                                (self.datadir, target_state, timeout, events))
            return False

    def get_state(self):
        """
        Returns the current state of the data node. This is done by querying the
        monitor node.
        """
        results = self.monitor.run_sql_query(
            """
SELECT reportedstate
  FROM pgautofailover.node
 WHERE nodeid=%s and groupid=%s
""",
            self.nodeid, self.group)
        if len(results) == 0:
            raise Exception("node %s in group %s not found on the monitor" %
                            (self.nodeid, self.group))
        else:
            return results[0][0]
        return results

    def get_events(self):
        """
        Returns the current list of events from the monitor.
        """
        last_events_query = "select nodeid, nodename, " \
            "reportedstate, goalstate, " \
            "reportedrepstate, reportedlsn, description " \
            "from pgautofailover.last_events('default', count => 20)"
        return self.monitor.run_sql_query(last_events_query)


    def get_events_str(self):
        return "\n".join(
            ["%s:%-14s %17s/%-17s %7s %10s %s" % ("id", "nodename",
                                                  "state", "goal state",
                                                  "repl st", "lsn", "event")]
            +
            ["%2d:%-14s %17s/%-17s %7s %10s %s" % (id, n, rs, gs, reps, lsn, desc)
             for id, n, rs, gs, reps, lsn, desc in self.get_events()])

    def enable_maintenance(self):
        """
        Enables maintenance on a pg_autoctl standby node

        :return:
        """
        command = PGAutoCtl(self.vnode, self.datadir)
        command.execute("enable maintenance", 'enable', 'maintenance')

    def disable_maintenance(self):
        """
        Disables maintenance on a pg_autoctl standby node

        :return:
        """
        command = PGAutoCtl(self.vnode, self.datadir)
        command.execute("disable maintenance", 'disable', 'maintenance')

    def drop(self):
        """
        Drops a pg_autoctl node from its formation

        :return:
        """
        command = PGAutoCtl(self.vnode, self.datadir)
        command.execute("drop node", 'drop', 'node')
        return True

    def set_candidate_priority(self, candidatePriority):
        """
            Sets candidate priority via pg_autoctl
        """
        command = PGAutoCtl(self.vnode, self.datadir)
        try:
            command.execute("set canditate priority", 'set', 'node',
                            'candidate-priority', '--', str(candidatePriority))
        except Exception as e:
            if command.run_proc and command.run_proc.returncode == 1:
                return False
            raise e
        return True

    def get_candidate_priority(self):
        """
            Gets candidate priority via pg_autoctl
        """
        command = PGAutoCtl(self.vnode, self.datadir)
        out, err = command.execute("get canditate priority",
                                   'get', 'node', 'candidate-priority')
        return int(out)

    def set_replication_quorum(self, replicationQuorum):
        """
            Sets replication quorum via pg_autoctl
        """
        command = PGAutoCtl(self.vnode, self.datadir)
        try:
            command.execute("set replication quorum", 'set', 'node',
                            'replication-quorum', replicationQuorum)
        except Exception as e:
            if command.run_proc.returncode == 1:
                return False
            raise e
        return True

    def get_replication_quorum(self):
        """
            Gets replication quorum via pg_autoctl
        """
        command = PGAutoCtl(self.vnode, self.datadir)
        out, err = command.execute("get replication quorum",
                                   'get', 'node', 'replication-quorum')

        value = out.strip()

        if (value not in ['true', 'false']):
            raise Exception("Unknown replication quorum value %s" % value)

        return value == "true"

    def set_number_sync_standbys(self, numberSyncStandbys):
        """
            Sets number sync standbys via pg_autoctl
        """
        command = PGAutoCtl(self.vnode, self.datadir)
        try:
            command.execute("set number sync standbys",
                            'set', 'formation',
                            'number-sync-standbys', str(numberSyncStandbys))
        except Exception as e:
            # either caught as a BAD ARG (1) or by the monitor (6)
            if command.run_proc.returncode in (1, 6):
                return False
            raise e
        return True

    def get_number_sync_standbys(self):
        """
            Gets number sync standbys  via pg_autoctl
        """
        command = PGAutoCtl(self.vnode, self.datadir)
        out, err = command.execute("get number sync standbys",
                                   'get', 'formation', 'number-sync-standbys')

        return int(out)

    def get_synchronous_standby_names(self):
        """
            Gets number sync standbys  via pg_autoctl
        """
        command = PGAutoCtl(self.vnode, self.datadir)
        out, err = command.execute("get synchronous_standby_names",
                                   'show', 'synchronous_standby_names')

        return out.strip()

    def list_replication_slot_names(self):
        """
            Returns a list of the replication slot names on the local Postgres.
        """
        query = "select slot_name from pg_replication_slots " \
            + "where slot_name ~ '^pgautofailover_standby_' " \
            + " and slot_type = 'physical'"

        result = self.run_sql_query(query)
        return [row[0] for row in result]

<<<<<<< HEAD
    def has_needed_replication_slots(self):
        """
        Each node is expected to maintain a slot for each of the other nodes
        the primary through streaming replication, the secondary(s) manually
        through calls to pg_replication_slot_advance() on the local Postgres.

        Postgres 10 lacks the function pg_replication_slot_advance() so when
        the local Postgres is version 10 we don't create any replication
        slot on the standby servers.
        """
        if self.pgmajor() == 10:
            return True

        hostname = str(self.vnode.address)
        other_nodes = self.monitor.get_other_nodes(hostname, self.port)
        expected_slots = ['pgautofailover_standby_%s' % n[0] for n in other_nodes]
        current_slots = self.list_replication_slot_names()

        # just to make it easier to read through the print()ed list
        expected_slots.sort()
        current_slots.sort()

        if set(expected_slots) == set(current_slots):
            print("slots list on %s is %s, as expected" %
                  (self.datadir, current_slots))
        else:
            print("slots list on %s is %s, expected %s" %
                  (self.datadir, current_slots, expected_slots))

        return set(expected_slots) == set(current_slots)
=======
    def config_set(self, setting, value):
        """
        Set a configuration parameter to given value
        """
        command = PGAutoCtl(self.vnode, self.datadir)
        command.execute("config set %s" % setting,
                        'config', 'set', setting, value)
        return True
>>>>>>> 3cf19e7d


class MonitorNode(PGNode):
    def __init__(self, datadir, vnode, port, nodename, authMethod,
                 sslMode=None, sslSelfSigned=None,
                 sslCAFile=None, sslServerKey=None, sslServerCert=None):

        super().__init__(datadir, vnode, port,
                         "autoctl_node", authMethod,
                         "pg_auto_failover", Role.Monitor,
                         sslMode, sslSelfSigned,
                         sslCAFile, sslServerKey, sslServerCert)

        # set the nodename, default to the ip address of the node
        if nodename:
            self.nodename = nodename
        else:
            self.nodename = str(self.vnode.address)


    def create(self, run = False):
        """
        Initializes and runs the monitor process.
        """
        create_args = ['create', self.role.command(), '-vv',
                       '--pgdata', self.datadir,
                       '--pgport', str(self.port),
                       '--auth', self.authMethod,
                       '--nodename', self.nodename]

        if self.sslMode:
            create_args += ['--ssl-mode', self.sslMode]

        if self.sslSelfSigned:
            create_args += ['--ssl-self-signed']

        if self.sslCAFile:
            create_args += ['--ssl-ca-file', self.sslCAFile]

        if self.sslServerKey:
            create_args += ['--server-key', self.sslServerKey]

        if self.sslServerCert:
            create_args += ['--server-cert', self.sslServerCert]

        if not self.sslSelfSigned and not self.sslCAFile:
            create_args += ['--no-ssl']

        if run:
            create_args += ['--run']

        # when run is requested pg_autoctl does not terminate
        # therefore we do not wait for process to complete
        # we just record the process

        self.pg_autoctl = PGAutoCtl(self.vnode, self.datadir, create_args)
        if run:
            self.pg_autoctl.run()
        else:
            self.pg_autoctl.execute("create monitor")

    def run(self, env={}):
        """
        Runs "pg_autoctl run"
        """
        self.pg_autoctl = PGAutoCtl(self.vnode, self.datadir)
        self.pg_autoctl.run(level='-v')

    def destroy(self):
        """
        Cleans up processes and files created for this monitor node.
        """
        if self.pg_autoctl:
            out, err = self.pg_autoctl.stop()

            if out or err:
                print()
                print("Monitor logs:\n%s\n%s\n" % (out, err))

        try:
            destroy = PGAutoCtl(self.vnode, self.datadir)
            destroy.execute("pg_autoctl node destroy",
                            'drop', 'monitor', '--destroy')
        except Exception as e:
            print(str(e))

        try:
            os.remove(self.config_file_path())
        except FileNotFoundError:
            pass

        try:
            os.remove(self.state_file_path())
        except FileNotFoundError:
            pass

    def create_formation(self, formation_name,
                         kind="pgsql", secondary=None, dbname=None):
        """
        Create a formation that the monitor controls

        :param formation_name: identifier used to address the formation
        :param ha: boolean whether or not to run the formation with high availability
        :param kind: identifier to signal what kind of formation to run
        :param dbname: name of the database to use in the formation
        :return: None
        """
        formation_command = [shutil.which('pg_autoctl'), 'create', 'formation',
                             '--pgdata', self.datadir,
                             '--formation', formation_name,
                             '--kind', kind]

        if dbname is not None:
            formation_command += ['--dbname', dbname]

        # pass true or false to --enable-secondary or --disable-secondary,
        # only when ha is actually set by the user
        if secondary is not None:
            if secondary:
                formation_command += ['--enable-secondary']
            else:
                formation_command += ['--disable-secondary']

        formation_proc = self.vnode.run(formation_command)
        wait_or_timeout_proc(formation_proc,
                             name="create formation",
                             timeout=COMMAND_TIMEOUT)

    def enable(self, feature, formation='default'):
        """
        Enable a feature on a formation

        :param feature: instance of Feature enum indicating which feature to enable
        :param formation: name of the formation to enable the feature on
        :return: None
        """
        command = PGAutoCtl(self.vnode, self.datadir)
        command.execute("enable %s" % feature.command(),
                        'enable', feature.command(), '--formation', formation)

    def disable(self, feature, formation='default'):
        """
        Disable a feature on a formation

        :param feature: instance of Feature enum indicating which feature to disable
        :param formation: name of the formation to disable the feature on
        :return: None
        """
        command = PGAutoCtl(self.vnode, self.datadir)
        command.execute("disable %s" % feature.command(),
                        'disable', feature.command(), '--formation', formation)

    def failover(self, formation='default', group=0):
        """
        performs manual failover for given formation and group id
        """
        failover_commmand_text = \
            "select * from pgautofailover.perform_failover('%s', %s)" % \
            (formation, group)
        failover_command = [shutil.which('psql'),
                            '-d', self.database,
                            '-c', failover_commmand_text]
        failover_proc = self.vnode.run(failover_command)
        wait_or_timeout_proc(failover_proc,
                         name="manual failover",
                         timeout=COMMAND_TIMEOUT)


    def print_state(self, formation="default"):
        print("pg_autoctl show state --pgdata %s" % self.datadir)

        command = PGAutoCtl(self.vnode, self.datadir)
        out, err = command.execute("show state", 'show', 'state')
        print("%s" % out)

    def get_other_nodes(self, host, port):
        """
        Returns the list of the other nodes in the same formation/group.
        """
        query = "select * from pgautofailover.get_other_nodes(%s, %s)"
        return self.run_sql_query(query, host, port)


class PGAutoCtl():
    def __init__(self, vnode, datadir, argv=None):
        self.vnode = vnode
        self.datadir = datadir

        self.program = shutil.which('pg_autoctl')
        self.command = None

        self.run_proc = None
        self.out = ""
        self.err = ""

        if argv:
            self.command = [self.program] + argv

    def run(self, level='-vv'):
        """
        Runs our command in the background, returns immediately.

        The command could be `pg_autoctl run`, or another command.
        We could be given a full `pg_autoctl create postgres --run` command.
        """
        if not self.command:
            self.command = [self.program, 'run', '--pgdata', self.datadir, level]

        self.run_proc = self.vnode.run(self.command)
        print("pg_autoctl run [%d]" % self.run_proc.pid)

    def execute(self, name, *args):
        """
        Execute a single pg_autoctl command, wait for its completion.
        """
        self.set_command(*args)
        self.run_proc = self.vnode.run(self.command)

        try:
            # wait until process is done, still applying COMMAND_TIMEOUT
            self.communicate(timeout=COMMAND_TIMEOUT)

            if self.run_proc.returncode > 0:
                raise Exception("%s failed\n%s\n%s\n%s" %
                                (name,
                                 " ".join(self.command),
                                 self.out,
                                 self.err))
            return self.out, self.err

        except subprocess.TimeoutExpired:
            # we already spent our allocated waiting time, just kill the process
            self.run_proc.kill()
            self.run_proc.wait()
            self.run_proc.release()

            self.run_proc = None

            raise Exception("%s timed out after %d seconds.\n%s\n%s\n%s"%
                            (name,
                             COMMAND_TIMEOUT,
                             " ".join(self.command),
                             self.out,
                             self.err))

        return self.out, self.err

    def stop(self):
        """
        Kills the keeper by sending a SIGTERM to keeper's process group.
        """
        if self.run_proc and self.run_proc.pid:
            print("Terminating pg_autoctl process for %s [%d]" %
                  (self.datadir, self.run_proc.pid))

            try:
                pgid = os.getpgid(self.run_proc.pid)
                os.killpg(pgid, signal.SIGQUIT)

                self.communicate()
                self.run_proc.wait()
                self.run_proc.release()

                self.run_proc = None

                return self.out, self.err

            except ProcessLookupError as e:
                self.run_proc = None
                print("Failed to terminate pg_autoctl for %s: %s" %
                      (self.datadir, e))
                return None, None
        else:
            print("pg_autoctl process for %s is not running" % self.datadir)
            return None, None

    def communicate(self, timeout=COMMAND_TIMEOUT):
        """
        Read all data from the Unix PIPE
        """
        self.out, self.err = self.run_proc.communicate(timeout=timeout)

        return self.out, self.err

    def consume_output(self, secs=1):
        """
        Read available lines from the process for some given seconds
        """
        try:
            self.out, self.err = self.run_proc.communicate(timeout=secs)
        except subprocess.TimeoutExpired:
            # all good, we'll comme back
            pass

        return self.out, self.err

    def set_command(self, *args):
        """
        Build the process command line, or use the one given at init time.
        """
        if self.command:
            return self.command

        pgdata = ['--pgdata', self.datadir]
        self.command = [self.program]

        # add pgdata in the command BEFORE any -- arguments
        for arg in args:
            if arg == '--':
                self.command += pgdata
            self.command += [arg]

        # when no -- argument is used, append --pgdata option at the end
        if '--pgdata' not in self.command:
            self.command += pgdata

        return self.command


def wait_or_timeout_proc(proc, name, timeout):
    """
    Waits for command to exit successfully. If it exits with error or it timeouts,
    raises an execption with stdout and stderr streams of the process.
    """
    try:
        out, err = proc.communicate(timeout=COMMAND_TIMEOUT)
        if proc.returncode > 0:
            raise Exception("%s failed, out: %s\n, err: %s" % (name, out, err))
        return out, err
    except subprocess.TimeoutExpired:
        proc.kill()
        out, err = proc.communicate()
        raise Exception("%s timed out after %d seconds. out: %s\n, err: %s" \
                        % (name, timeout, out, err))<|MERGE_RESOLUTION|>--- conflicted
+++ resolved
@@ -150,17 +150,13 @@
         self.role = role
         self.pg_autoctl = None
         self.authenticatedUsers = {}
-<<<<<<< HEAD
-
         self._pgversion = None
         self._pgmajor = None
-=======
         self.sslMode = sslMode
         self.sslSelfSigned = sslSelfSigned
         self.sslCAFile = sslCAFile
         self.sslServerKey = sslServerKey
         self.sslServerCert = sslServerCert
->>>>>>> 3cf19e7d
 
     def connection_string(self):
         """
@@ -335,32 +331,6 @@
         self.stop_pg_autoctl()
         self.stop_postgres()
 
-<<<<<<< HEAD
-    def destroy(self):
-        """
-        Cleans up processes and files created for this data node.
-        """
-        self.stop_pg_autoctl()
-
-        try:
-            destroy = PGAutoCtl(self.vnode, self.datadir)
-            destroy.execute("pg_autoctl destroy", 'drop', 'node', '--destroy')
-        except Exception as e:
-            print(str(e))
-
-        try:
-            os.remove(self.config_file_path())
-        except FileNotFoundError:
-            pass
-
-        try:
-            os.remove(self.state_file_path())
-        except FileNotFoundError:
-            pass
-
-
-=======
->>>>>>> 3cf19e7d
     def config_file_path(self):
         """
         Returns the path of the config file for this data node.
@@ -411,7 +381,6 @@
 
         return "".join(logs)
 
-<<<<<<< HEAD
     def pgversion(self):
         """
         Query local Postgres for its version. Cache the result.
@@ -443,7 +412,7 @@
         Bring the network interface up for this node
         """
         self.vnode.ifup()
-=======
+
     def config_set(self, setting, value):
         """
         Set a configuration parameter to given value
@@ -472,7 +441,6 @@
         else:
             out, err = command.execute("show uri", 'show', 'uri')
         return out
->>>>>>> 3cf19e7d
 
 
 class DataNode(PGNode):
@@ -553,8 +521,6 @@
         else:
             self.pg_autoctl.execute("pg_autoctl create")
 
-<<<<<<< HEAD
-=======
     def destroy(self):
         """
         Cleans up processes and files created for this data node.
@@ -578,7 +544,6 @@
         except FileNotFoundError:
             pass
 
->>>>>>> 3cf19e7d
     def wait_until_state(self, target_state,
                          timeout=STATE_CHANGE_TIMEOUT, sleep_time=1):
         """
@@ -793,7 +758,6 @@
         result = self.run_sql_query(query)
         return [row[0] for row in result]
 
-<<<<<<< HEAD
     def has_needed_replication_slots(self):
         """
         Each node is expected to maintain a slot for each of the other nodes
@@ -824,16 +788,6 @@
                   (self.datadir, current_slots, expected_slots))
 
         return set(expected_slots) == set(current_slots)
-=======
-    def config_set(self, setting, value):
-        """
-        Set a configuration parameter to given value
-        """
-        command = PGAutoCtl(self.vnode, self.datadir)
-        command.execute("config set %s" % setting,
-                        'config', 'set', setting, value)
-        return True
->>>>>>> 3cf19e7d
 
 
 class MonitorNode(PGNode):
