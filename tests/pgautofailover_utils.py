--- conflicted
+++ resolved
@@ -200,13 +200,8 @@
         """
         Runs "pg_autoctl run"
         """
-<<<<<<< HEAD
-        self.pg_autoctl = PGAutoCtl(self.vnode, self.datadir)
+        self.pg_autoctl = PGAutoCtl(self)
         self.pg_autoctl.run(loglevel=loglevel)
-=======
-        self.pg_autoctl = PGAutoCtl(self)
-        self.pg_autoctl.run()
->>>>>>> 0471566e
 
     def running(self):
         return self.pg_autoctl and self.pg_autoctl.run_proc
@@ -342,8 +337,7 @@
         """
         Returns true when Postgres is running. We use pg_ctl status.
         """
-<<<<<<< HEAD
-        command = PGAutoCtl(self.vnode, self.datadir)
+        command = PGAutoCtl(self)
 
         try:
             command.execute("pgsetup ready", 'do', 'pgsetup', 'ready', '-vvv')
@@ -353,56 +347,15 @@
                 return False
             raise e
         return True
-=======
-        status_command = [shutil.which('pg_ctl'), '-D', self.datadir, 'status']
-        with self.vnode.run(status_command) as status_proc:
-            out, err = status_proc.communicate(timeout=timeout)
-            if status_proc.returncode == 0:
-                # pg_ctl status is happy to report 0 (Postgres is running) even
-                # when it's still "starting" and thus not ready for queries.
-                #
-                # because our tests need to be able to send queries to Postgres,
-                # the "starting" status is not good enough for us, we're only
-                # happy with "ready".
-                pidfile = os.path.join(self.datadir, 'postmaster.pid')
-                try:
-                    with open(pidfile, "r") as p:
-                        pidlines = p.readlines()
-                        if len(pidlines) > 7:
-                            pg_status = pidlines[7]
-                            return pg_status.startswith("ready")
-                except FileNotFoundError:
-                    # It's possible that the pidfile or pgdata does not exist yet.
-                    # Obviously postgres is not running in that case
-                    return False
-            elif status_proc.returncode > 0:
-                # ignore `pg_ctl status` output, silently try again till timeout
-                return False
-            elif status_proc.returncode is None:
-                print("pg_ctl status timed out after %ds" % timeout)
-                return False
->>>>>>> 0471566e
 
     def wait_until_pg_is_running(self, timeout=STATE_CHANGE_TIMEOUT):
         """
         Waits until the underlying Postgres process is running.
         """
-<<<<<<< HEAD
-        command = PGAutoCtl(self.vnode, self.datadir)
+        command = PGAutoCtl(self)
         out, err, ret = command.execute("pgsetup ready",
                                         'do', 'pgsetup', 'wait', '-vvv')
         return ret == 0
-=======
-        wait_until = dt.datetime.now() + dt.timedelta(seconds=timeout)
-        while wait_until > dt.datetime.now():
-            if self.pg_is_running():
-                return True
-            time.sleep(POLLING_INTERVAL)
-
-        print("Postgres is still not running in %s after %d seconds" %
-              (self.datadir, timeout))
-        return False
->>>>>>> 0471566e
 
     def fail(self):
         """
@@ -509,15 +462,9 @@
         """
         Set a configuration parameter to given value
         """
-<<<<<<< HEAD
         command = PGAutoCtl(self.vnode, self.datadir)
         out, err, ret = command.execute("config get %s" % setting,
                                         'config', 'get', setting)
-=======
-        command = PGAutoCtl(self)
-        out, err = command.execute("config get %s" % setting,
-                                   'config', 'get', setting)
->>>>>>> 0471566e
         return out[:-1]
 
     def show_uri(self, json=False):
@@ -629,12 +576,8 @@
         # we just record the process
         self.pg_autoctl = PGAutoCtl(self, create_args)
         if run:
-<<<<<<< HEAD
-            self.pg_autoctl.run(loglevel=loglevel)
-=======
             self.pg_autoctl.run()
             self.wait_until_pg_is_running()
->>>>>>> 0471566e
         else:
             return self.pg_autoctl.execute("pg_autoctl create")
 
@@ -698,31 +641,7 @@
               (self.datadir, target_state, timeout))
         error_msg = (f"{self.datadir} failed to reach {target_state} "
                      f"after {timeout} seconds\n")
-<<<<<<< HEAD
-        events = self.get_events_str()
-        error_msg += f"MONITOR EVENTS:\n{events}\n"
-
-        if self.running():
-            out, err, ret = self.stop_pg_autoctl()
-            error_msg += f"STDOUT OF PG_AUTOCTL FOR MAIN NODE:\n{out}\n"
-            error_msg += f"STDERR OF PG_AUTOCTL FOR MAIN NODE:\n{err}\n"
-
-        pglogs = self.get_postgres_logs()
-        error_msg += f"POSTGRES LOGS FOR MAIN NODE:\n{pglogs}\n"
-
-        if other_node:
-            if other_node.running():
-                out, err, ret = other_node.stop_pg_autoctl()
-                error_msg += f"STDOUT OF PG_AUTOCTL FOR OTHER NODE:\n{out}\n"
-                error_msg += f"STDERR OF PG_AUTOCTL FOR OTHER NODE:\n{err}\n"
-
-            pglogs = other_node.get_postgres_logs()
-            error_msg += f"POSTGRES LOGS FOR OTHER NODE:\n{pglogs}\n"
-
-        raise Exception(error_msg)
-=======
         raise Exception(self.detailed_error_message(error_msg, other_node=other_node))
->>>>>>> 0471566e
 
     def get_state(self):
         """
@@ -810,15 +729,9 @@
         """
             Gets candidate priority via pg_autoctl
         """
-<<<<<<< HEAD
         command = PGAutoCtl(self.vnode, self.datadir)
         out, err, ret = command.execute("get canditate priority",
                                         'get', 'node', 'candidate-priority')
-=======
-        command = PGAutoCtl(self)
-        out, err = command.execute("get canditate priority",
-                                   'get', 'node', 'candidate-priority')
->>>>>>> 0471566e
         return int(out)
 
     def set_replication_quorum(self, replicationQuorum):
@@ -839,15 +752,9 @@
         """
             Gets replication quorum via pg_autoctl
         """
-<<<<<<< HEAD
         command = PGAutoCtl(self.vnode, self.datadir)
         out, err, ret = command.execute("get replication quorum",
                                         'get', 'node', 'replication-quorum')
-=======
-        command = PGAutoCtl(self)
-        out, err = command.execute("get replication quorum",
-                                   'get', 'node', 'replication-quorum')
->>>>>>> 0471566e
 
         value = out.strip()
 
@@ -876,16 +783,10 @@
         """
             Gets number sync standbys  via pg_autoctl
         """
-<<<<<<< HEAD
         command = PGAutoCtl(self.vnode, self.datadir)
         out, err, ret = \
             command.execute("get number sync standbys",
                             'get', 'formation', 'number-sync-standbys')
-=======
-        command = PGAutoCtl(self)
-        out, err = command.execute("get number sync standbys",
-                                   'get', 'formation', 'number-sync-standbys')
->>>>>>> 0471566e
 
         return int(out)
 
@@ -893,15 +794,9 @@
         """
             Gets number sync standbys  via pg_autoctl
         """
-<<<<<<< HEAD
         command = PGAutoCtl(self.vnode, self.datadir)
         out, err, ret = command.execute("get synchronous_standby_names",
                                         'show', 'synchronous_standby_names')
-=======
-        command = PGAutoCtl(self)
-        out, err = command.execute("get synchronous_standby_names",
-                                   'show', 'synchronous_standby_names')
->>>>>>> 0471566e
 
         return out.strip()
 
@@ -1014,13 +909,8 @@
         """
         Runs "pg_autoctl run"
         """
-<<<<<<< HEAD
-        self.pg_autoctl = PGAutoCtl(self.vnode, self.datadir)
+        self.pg_autoctl = PGAutoCtl(self)
         self.pg_autoctl.run(loglevel=loglevel)
-=======
-        self.pg_autoctl = PGAutoCtl(self)
-        self.pg_autoctl.run(level='-v')
->>>>>>> 0471566e
 
     def destroy(self):
         """
@@ -1118,13 +1008,9 @@
     def print_state(self, formation="default"):
         print("pg_autoctl show state --pgdata %s" % self.datadir)
 
-<<<<<<< HEAD
-        command = PGAutoCtl(self.vnode, self.datadir)
-        out, err, returncode = command.execute("show state", 'show', 'state')
-=======
-        command = PGAutoCtl(self)
-        out, err = command.execute("show state", 'show', 'state')
->>>>>>> 0471566e
+        command = PGAutoCtl(self)
+        out, err, ret = command.execute("show state", 'show', 'state')
+
         print("%s" % out)
 
     def get_other_nodes(self, host, port):
@@ -1176,39 +1062,7 @@
         Execute a single pg_autoctl command, wait for its completion.
         """
         self.set_command(*args)
-<<<<<<< HEAD
-        self.run_proc = self.vnode.run(self.command)
-
-        try:
-            # wait until process is done, still applying COMMAND_TIMEOUT
-            self.communicate(timeout=COMMAND_TIMEOUT)
-
-            if self.run_proc.returncode > 0:
-                raise Exception("%s failed\n%s\n%s\n%s" %
-                                (name,
-                                 " ".join(self.command),
-                                 self.out,
-                                 self.err))
-
-            return self.out, self.err, self.run_proc.returncode
-
-        except subprocess.TimeoutExpired:
-            # we already spent our allocated waiting time, just kill the process
-            self.run_proc.kill()
-            self.run_proc.wait()
-            self.run_proc.release()
-
-            self.run_proc = None
-
-            raise Exception("%s timed out after %d seconds.\n%s\n%s\n%s"%
-                            (name,
-                             COMMAND_TIMEOUT,
-                             " ".join(self.command),
-                             self.out,
-                             self.err))
-
-        return self.out, self.err, self.run_proc.returncode
-=======
+
         with self.vnode.run(self.command) as proc:
             for i in range(COMMAND_TIMEOUT):
                 self.pgnode.flush_output()
@@ -1226,14 +1080,13 @@
                                     (name,
                                      " ".join(self.command),
                                      out, err))
-                return out, err
+                return out, err, proc.returncode
 
             string_command = " ".join(self.command)
             raise Exception(self.pgnode.detailed_error_message(
                 f"{name} timed out after {timeout} seconds.\n{string_command}\n",
                 other_node=other_node,
             ))
->>>>>>> 0471566e
 
     def stop(self):
         """
