--- conflicted
+++ resolved
@@ -93,8 +93,6 @@
 
         abspath = os.path.join("/var/lib/postgresql/", PGVERSION, datadir)
 
-<<<<<<< HEAD
-=======
         chmod_command = ["sudo", shutil.which('install'),
                          '-d', '-o', os.getenv("USER"),
                          "/var/lib/postgresql/%s/backup" % PGVERSION]
@@ -107,7 +105,6 @@
             raise Exception("chmod failed, out: %s\n, err: %s" %
                             (out, err))
 
->>>>>>> d53f13fe
         return abspath
 
     def destroy(self):
@@ -269,10 +266,6 @@
         """
         self.stop_pg_autoctl()
 
-<<<<<<< HEAD
-=======
-
->>>>>>> d53f13fe
         try:
             destroy = PGAutoCtl(self.vnode, self.datadir)
             destroy.execute("pg_autoctl do destroy", 'destroy')
@@ -316,7 +309,6 @@
                             pgdata,
                             "pg_autoctl.state")
 
-<<<<<<< HEAD
     def get_postgres_logs(self):
         ldir = os.path.join(self.datadir, "log")
         logfiles = os.listdir(ldir)
@@ -339,8 +331,6 @@
 
         return "".join(logs)
 
-=======
->>>>>>> d53f13fe
 
 class DataNode(PGNode):
     def __init__(self, datadir, vnode, port,
@@ -354,11 +344,7 @@
         self.listen_flag = listen_flag
         self.formation = formation
 
-<<<<<<< HEAD
-    def create(self, run=False):
-=======
     def create(self, run=False, level='-v'):
->>>>>>> d53f13fe
         """
         Runs "pg_autoctl create"
         """
@@ -369,11 +355,7 @@
 
         # don't pass --nodename to Postgres nodes in order to exercise the
         # automatic detection of the nodename.
-<<<<<<< HEAD
-        create_args = ['create', self.role.command(),
-=======
         create_args = ['create', self.role.command(), level,
->>>>>>> d53f13fe
                        '--pgdata', self.datadir,
                        '--pghost', pghost,
                        '--pgport', str(self.port),
@@ -434,23 +416,14 @@
                 (self.datadir, target_state, timeout))
 
             events = self.get_events_str()
-<<<<<<< HEAD
             pglogs = self.get_postgres_logs()
-=======
->>>>>>> d53f13fe
 
             if self.pg_autoctl and self.pg_autoctl.run_proc:
                 out, err = self.stop_pg_autoctl()
                 raise Exception("%s failed to reach %s after %d attempts: " \
-<<<<<<< HEAD
                                 "\n%s\n%s\n%s\n%s" %
                                 (self.datadir, target_state, timeout,
                                  out, err, events, pglogs))
-=======
-                                "\n%s\n%s\n%s" %
-                                (self.datadir, target_state, timeout,
-                                 out, err, events))
->>>>>>> d53f13fe
             else:
                 raise Exception("%s failed to reach %s after %d attempts:\n%s" %
                                 (self.datadir, target_state, timeout, events))
@@ -522,7 +495,6 @@
         command = PGAutoCtl(self.vnode, self.datadir)
         command.execute("drop node", 'drop', 'node')
         return True
-<<<<<<< HEAD
 
     def set_candidate_priority(self, candidatePriority):
         """
@@ -622,8 +594,6 @@
 
         result = self.run_sql_query(query)
         return [row[0] for row in result]
-=======
->>>>>>> d53f13fe
 
 
 class MonitorNode(PGNode):
@@ -663,7 +633,6 @@
             self.pg_autoctl.run()
         else:
             self.pg_autoctl.execute("create monitor")
-<<<<<<< HEAD
 
     def run(self, env={}):
         """
@@ -699,8 +668,6 @@
             os.remove(self.state_file_path())
         except FileNotFoundError:
             pass
-=======
->>>>>>> d53f13fe
 
     def create_formation(self, formation_name,
                          kind="pgsql", secondary=None, dbname=None):
@@ -797,11 +764,7 @@
         if argv:
             self.command = [self.program] + argv
 
-<<<<<<< HEAD
     def run(self, level='-vv'):
-=======
-    def run(self):
->>>>>>> d53f13fe
         """
         Runs our command in the background, returns immediately.
 
@@ -809,11 +772,7 @@
         We could be given a full `pg_autoctl create postgres --run` command.
         """
         if not self.command:
-<<<<<<< HEAD
             self.command = [self.program, 'run', '--pgdata', self.datadir, level]
-=======
-            self.command = [self.program, 'run', '--pgdata', self.datadir, '-vv']
->>>>>>> d53f13fe
 
         self.run_proc = self.vnode.run(self.command)
         print("pg_autoctl run [%d]" % self.run_proc.pid)
@@ -842,13 +801,8 @@
 
             self.run_proc = None
 
-<<<<<<< HEAD
-            raise Exception("%s timed out after %d seconds." %
-                            (name, COMMAND_TIMEOUT))
-=======
             raise Exception("%s timed out after %d seconds. out: %s\n, err: %s"%
                             (name, COMMAND_TIMEOUT, self.out, self.err))
->>>>>>> d53f13fe
 
         return self.out, self.err
 
@@ -876,15 +830,10 @@
                 self.run_proc = None
                 print("Failed to terminate pg_autoctl for %s: %s" %
                       (self.datadir, e))
-<<<<<<< HEAD
                 return None, None
         else:
             print("pg_autoctl process for %s is not running" % self.datadir)
             return None, None
-=======
-        else:
-            print("pg_autoctl process for %s is not running" % self.datadir)
->>>>>>> d53f13fe
 
     def communicate(self, timeout=COMMAND_TIMEOUT):
         """
