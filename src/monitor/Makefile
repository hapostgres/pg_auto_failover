--- conflicted
+++ resolved
@@ -2,11 +2,7 @@
 # Licensed under the PostgreSQL License.
 
 EXTENSION = pgautofailover
-<<<<<<< HEAD
-EXTVERSION = 1.5.0.2
-=======
-EXTVERSION = 1.5
->>>>>>> ef5cc740
+EXTVERSION = 1.6.0.1
 
 SRC_DIR := $(dir $(abspath $(lastword $(MAKEFILE_LIST))))
 
