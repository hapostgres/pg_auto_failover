/*
 * src/bin/pg_autoctl/cli_common.h
 *     Implementation of a CLI which lets you run individual keeper routines
 *     directly
 *
 * Copyright (c) Microsoft Corporation. All rights reserved.
 * Licensed under the PostgreSQL License.
 *
 */

#ifndef CLI_COMMON_H
#define CLI_COMMON_H

#include <getopt.h>

#include "keeper.h"
#include "keeper_config.h"
#include "monitor.h"
#include "monitor_config.h"

extern MonitorConfig monitorOptions;
extern KeeperConfig keeperOptions;
extern bool allowRemovingPgdata;
extern bool createAndRun;
extern bool outputJSON;

#define SSL_CA_FILE_FLAG 1      /* root public certificate */
#define SSL_CRL_FILE_FLAG 2     /* certificates revocation list */
#define SSL_SERVER_CRT_FLAG 3   /* server.key (private key) */
#define SSL_SERVER_KEY_FLAG 4   /* server.crt (public certificate) */
#define SSL_MODE_FLAG 5         /* client side sslmode for connection strings */

extern int ssl_flag;

#define KEEPER_CLI_SSL_OPTIONS \
	"  --ssl-self-signed setup network encryption using self signed certificates (does NOT protect against MITM)\n" \
	"  --ssl-mode        use that sslmode in connection strings\n" \
	"  --ssl-ca-file     set the Postgres ssl_ca_file to that file path\n" \
	"  --ssl-crl-file    set the Postgres ssl_crl_file to that file path\n" \
	"  --no-ssl          don't enable network encryption (NOT recommended, prefer --ssl-self-signed)\n" \
	"  --server-key      set the Postgres ssl_key_file to that file path\n" \
	"  --server-cert     set the Postgres ssl_cert_file to that file path\n"

#define KEEPER_CLI_WORKER_SETUP_OPTIONS \
	"  --pgctl           path to pg_ctl\n" \
	"  --pgdata          path to data director\n" \
	"  --pghost          PostgreSQL's hostname\n" \
	"  --pgport          PostgreSQL's port number\n" \
	"  --listen          PostgreSQL's listen_addresses\n" \
	"  --username        PostgreSQL's username\n" \
	"  --dbname          PostgreSQL's database name\n" \
	"  --proxyport       Proxy's port number\n" \
	"  --nodename        pg_auto_failover node\n" \
	"  --formation       pg_auto_failover formation\n" \
	"  --group           pg_auto_failover group Id\n" \
	"  --monitor         pg_auto_failover Monitor Postgres URL\n" \
	KEEPER_CLI_SSL_OPTIONS

#define KEEPER_CLI_NON_WORKER_SETUP_OPTIONS \
	"  --pgctl           path to pg_ctl\n" \
	"  --pgdata          path to data director\n" \
	"  --pghost          PostgreSQL's hostname\n" \
	"  --pgport          PostgreSQL's port number\n" \
	"  --listen          PostgreSQL's listen_addresses\n" \
	"  --username        PostgreSQL's username\n" \
	"  --dbname          PostgreSQL's database name\n" \
	"  --nodename        pg_auto_failover node\n" \
	"  --formation       pg_auto_failover formation\n" \
	"  --group           pg_auto_failover group Id\n" \
	"  --monitor         pg_auto_failover Monitor Postgres URL\n" \
	KEEPER_CLI_SSL_OPTIONS

#define KEEPER_CLI_ALLOW_RM_PGDATA_OPTION \
	"  --allow-removing-pgdata Allow pg_autoctl to remove the database directory\n"

#define CLI_PGDATA_OPTION \
	"  --pgdata      path to data directory\n" \

#define CLI_PGDATA_USAGE " [ --pgdata ] [ --json ] "


/* cli_do.c */
extern CommandLine do_commands;

/* cli_config.c */
extern CommandLine config_commands;

/* cli_create_drop_node.c */
extern CommandLine create_monitor_command;
extern CommandLine create_postgres_command;
extern CommandLine drop_node_command;
extern CommandLine drop_monitor_command;
extern CommandLine destroy_command;

/* cli_get_set_properties.c */
extern CommandLine get_commands;
extern CommandLine set_commands;

/* cli_enable_disable.c */
extern CommandLine enable_commands;
extern CommandLine disable_commands;

/* cli_formation.c */
extern CommandLine create_formation_command;
extern CommandLine drop_formation_command;

/* cli_perform.c */
extern CommandLine perform_failover_command;
extern CommandLine perform_switchover_command;


extern CommandLine *perform_subcommands[];
extern CommandLine perform_commands;

/* cli_service.c */
extern CommandLine service_run_command;
extern CommandLine service_stop_command;
extern CommandLine service_reload_command;
extern CommandLine service_status_command;

/* cli_show.c */
extern CommandLine show_uri_command;
extern CommandLine show_events_command;
extern CommandLine show_state_command;
extern CommandLine show_nodes_command;
extern CommandLine show_file_command;
extern CommandLine show_sync_standby_names_command;
extern CommandLine show_standby_names_command;

/* cli_systemd.c */
extern CommandLine systemd_cat_service_file_command;

/*
 * Handling SSL options on the command line and their inter-compatibility is a
 * little complex.
 */
typedef enum
{
	SSL_CLI_UNKNOWN = 0,
	SSL_CLI_NO_SSL,
	SSL_CLI_SELF_SIGNED,
	SSL_CLI_USER_PROVIDED
} SSLCommandLineOptions;

/*
 * Handling SSL options on the command line and their inter-compatibility is a
 * little complex.
 */
typedef enum
{
	SSL_CLI_UNKNOWN = 0,
	SSL_CLI_NO_SSL,
	SSL_CLI_SELF_SIGNED,
	SSL_CLI_USER_PROVIDED
} SSLCommandLineOptions;


void keeper_cli_help(int argc, char **argv);
int cli_print_version_getopts(int argc, char **argv);
void keeper_cli_print_version(int argc, char **argv);
void cli_pprint_json(JSON_Value *js);

int cli_common_keeper_getopts(int argc, char **argv,
							  struct option *long_options,
							  const char *optstring,
							  KeeperConfig *options,
							  SSLCommandLineOptions *sslCommandLineOptions);

int cli_create_node_getopts(int argc, char **argv,
							struct option *long_options,
							const char *optstring,
							KeeperConfig *options);

int cli_getopt_pgdata(int argc, char **argv);
void prepare_keeper_options(KeeperConfig *options);

void set_first_pgctl(PostgresSetup *pgSetup);
bool monitor_init_from_pgsetup(Monitor *monitor, PostgresSetup *pgSetup);

void exit_unless_role_is_keeper(KeeperConfig *kconfig);

/* cli_create_drop_node.c */
bool cli_create_config(Keeper *keeper, KeeperConfig *config);
void cli_create_pg(Keeper *keeper);
bool check_or_discover_nodename(KeeperConfig *config);
void keeper_cli_destroy_node(int argc, char **argv);

bool cli_getopt_ssl_flags(int ssl_flag, char *optarg, PostgresSetup *pgSetup);
bool cli_getopt_accept_ssl_options(SSLCommandLineOptions newSSLOption,
								   SSLCommandLineOptions currentSSLOptions);
void cli_drop_local_node(KeeperConfig *config, bool dropAndDestroy);

<<<<<<< HEAD
char * logLevelToString(int logLevel);

bool cli_common_pgsetup_init(ConfigFilePaths *pathnames, PostgresSetup *pgSetup);
=======
bool cli_pg_autoctl_reload(const char *pidfile);
>>>>>>> 11b1ec1d

#endif  /* CLI_COMMON_H */<|MERGE_RESOLUTION|>--- conflicted
+++ resolved
@@ -142,18 +142,6 @@
 	SSL_CLI_USER_PROVIDED
 } SSLCommandLineOptions;
 
-/*
- * Handling SSL options on the command line and their inter-compatibility is a
- * little complex.
- */
-typedef enum
-{
-	SSL_CLI_UNKNOWN = 0,
-	SSL_CLI_NO_SSL,
-	SSL_CLI_SELF_SIGNED,
-	SSL_CLI_USER_PROVIDED
-} SSLCommandLineOptions;
-
 
 void keeper_cli_help(int argc, char **argv);
 int cli_print_version_getopts(int argc, char **argv);
@@ -190,12 +178,10 @@
 								   SSLCommandLineOptions currentSSLOptions);
 void cli_drop_local_node(KeeperConfig *config, bool dropAndDestroy);
 
-<<<<<<< HEAD
 char * logLevelToString(int logLevel);
 
 bool cli_common_pgsetup_init(ConfigFilePaths *pathnames, PostgresSetup *pgSetup);
-=======
+
 bool cli_pg_autoctl_reload(const char *pidfile);
->>>>>>> 11b1ec1d
 
 #endif  /* CLI_COMMON_H */