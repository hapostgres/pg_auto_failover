/*
 * src/bin/pg_autoctl/keeper_init.c
 *     Keeper initialisation.
 *
 * Copyright (c) Microsoft Corporation. All rights reserved.
 * Licensed under the PostgreSQL License.
 *
 */

#include <stdbool.h>
#include <unistd.h>

#include "cli_common.h"
#include "debian.h"
#include "defaults.h"
#include "env_utils.h"
#include "fsm.h"
#include "keeper.h"
#include "keeper_config.h"
#include "keeper_pg_init.h"
#include "log.h"
#include "monitor.h"
#include "parsing.h"
#include "pgctl.h"
#include "pghba.h"
#include "pgsetup.h"
#include "pgsql.h"
#include "service.h"
#include "service_keeper.h"
#include "service_keeper_init.h"
#include "service_postgres.h"
#include "service_postgres_ctl.h"
#include "signals.h"
#include "state.h"


/*
 * We keep track of the fact that we had non-fatal warnings during `pg_autoctl
 * keeper init`: in that case the init step is considered successful, yet users
 * have extra actions to take care of.
 *
 * The only such case supported as of now is failure to `master_activate_node`.
 * In that case the `pg_autoctl create` job is done: we have registered the
 * node to the monitor and the coordinator. The operator should now take action
 * to make it possible to activate the node, and those actions require a
 * running PostgreSQL instance.
 */
bool keeperInitWarnings = false;

<<<<<<< HEAD
static bool keeper_pg_init_fsm(Keeper *keeper);
=======
static KeeperStateInit initState = { 0 };

static bool keeper_pg_init_fsm(Keeper *keeper);
static bool keeper_pg_init_and_register(Keeper *keeper);
>>>>>>> 11b1ec1d
static bool reach_initial_state(Keeper *keeper);
static bool wait_until_primary_is_ready(Keeper *config,
										MonitorAssignedState *assignedState);
static bool keeper_pg_init_node_active(Keeper *keeper);

/*
 * keeper_pg_init initializes a pg_autoctl keeper and its local PostgreSQL.
 *
 * Depending on whether we have a monitor or not in the config (see
 * --without-monitor), then we call into keeper_pg_init_and_register or
 * keeper_pg_init_fsm.
 */
bool
keeper_pg_init(Keeper *keeper)
{
	KeeperConfig *config = &(keeper->config);

	log_trace("keeper_pg_init: monitor is %s",
			  config->monitorDisabled ? "disabled" : "enabled");

	if (config->monitorDisabled)
	{
		return keeper_pg_init_fsm(keeper);
	}
	else
	{
<<<<<<< HEAD
		return service_keeper_init(keeper);
=======
		return keeper_pg_init_and_register(keeper);
>>>>>>> 11b1ec1d
	}
}


/*
 * keeper_pg_init_fsm initializes the keeper's local FSM and does nothing more.
 * It's only intended to be used when we are not using a monitor, which means
 * we're going to expose our FSM driving as an HTTP API, and sit there waiting
 * for orders from another software.
 */
static bool
keeper_pg_init_fsm(Keeper *keeper)
{
	return keeper_init_fsm(keeper);
}


/*
 * keeper_pg_init_and_register initialises a pg_autoctl keeper and its local
 * PostgreSQL instance. Registering a PostgreSQL instance to the monitor is a 3
 * states story:
 *
 * - register as INIT, the monitor decides your role (primary or secondary),
 *   and the keeper only does that when the local PostgreSQL instance does not
 *   exist yet.
 *
 * - register as SINGLE, when a PostgreSQL instance exists and is not in
 *   recovery.
 *
 * - register as INIT then being assigned WAIT_STANDBY, then the keeper should
 *   busy loop (every 1s or something) until the Primary state is WAIT_STANDBY,
 *   so that we can pg_basebackup and move through the CATCHINGUP state.
 *
 * In any case, the Keeper implements the first transition after registration
 * directly, within the `pg_autoctl create` command itself, not waiting until
 * the first loop when the keeper service starts. Once `pg_autoctl create` is
 * done, PostgreSQL is known to be running in the proper state.
 */
<<<<<<< HEAD
bool
=======
static bool
>>>>>>> 11b1ec1d
keeper_pg_init_and_register(Keeper *keeper)
{
	KeeperConfig *config = &(keeper->config);

	/*
	 * The initial state we may register in depend on the current PostgreSQL
	 * instance that might exist or not at PGDATA.
	 */
	KeeperConfig *config = &(keeper->config);
	PostgresSetup pgSetup = config->pgSetup;
	bool postgresInstanceExists = pg_setup_pgdata_exists(&pgSetup);
	bool postgresInstanceIsPrimary = pg_setup_is_primary(&pgSetup);

	if (postgresInstanceExists)
	{
		if (!keeper_ensure_pg_configuration_files_in_pgdata(config))
		{
			log_fatal("Failed to setup your Postgres instance "
					  "the PostgreSQL way, see above for details");
			return false;
		}
	}

	/*
	 * If we don't have a state file, we consider that we're initializing from
	 * scratch and can move on, nothing to do here.
	 */
	if (file_exists(config->pathnames.init))
	{
		return keeper_pg_init_continue(keeper);
	}

	if (file_exists(config->pathnames.state))
	{
		if (!createAndRun)
		{
			log_fatal("The state file \"%s\" exists and "
					  "there's no init in progress", config->pathnames.state);
			log_info("HINT: use `pg_autoctl run` to start the service.");
		}
		return createAndRun;
	}

	if (postgresInstanceExists &&
		postgresInstanceIsPrimary &&
		!allowRemovingPgdata)
	{
		char absolutePgdata[PATH_MAX];

		log_warn("A postgres directory already exists at \"%s\", registering "
				 "as a single node",
				 realpath(pgSetup.pgdata, absolutePgdata));

		/*
		 * The local Postgres instance exists and we are not allowed to remove
		 * it.
		 *
		 * If we're able to register as a single postgres server, that's great.
		 *
		 * If there already is a single postgres server, then we become the
		 * wait_standby and we would have to remove our own database directory,
		 * which the user didn't give us permission for. In that case, we
		 * revert the situation by removing ourselves from the monitor and
		 * removing the state file.
		 */
		if (!keeper_register_and_init(keeper, INIT_STATE))
		{
			/* monitor_register_node logs relevant errors */
			return false;
		}

		if (keeper->state.assigned_role != SINGLE_STATE)
		{
			bool ignore_monitor_errors = false;

			log_error("There is already another postgres node, so the monitor "
					  "wants us to be in state %s. However, that would involve "
					  "removing the database directory.",
					  NodeStateToString(keeper->state.assigned_role));

			log_warn("Removing the node from the monitor");

			if (!keeper_remove(keeper, config, ignore_monitor_errors))
			{
				log_fatal("Failed to remove the node from the monitor, run "
						  "`pg_autoctl drop node` to manually remove "
						  "the node from the monitor");
				return false;
			}

			log_warn("HINT: Re-run with --allow-removing-pgdata to allow "
					 "pg_autoctl to remove \"%s\" and join as %s\n\n",
					 absolutePgdata,
					 NodeStateToString(keeper->state.assigned_role));

			return false;
		}

		log_info("Successfully registered as \"%s\" to the monitor.",
				 NodeStateToString(keeper->state.assigned_role));

		return reach_initial_state(keeper);
	}
	else if (postgresInstanceExists && postgresInstanceIsPrimary)
	{
		/*
		 * The local Postgres instance exists, but we are allowed to remove it
		 * in case the monitor assigns the state wait_standby to us. Therefore,
		 * we register in INIT_STATE and let the monitor decide.
		 */

		if (!keeper_register_and_init(keeper, INIT_STATE))
		{
			/* monitor_register_node logs relevant errors */
			return false;
		}

		log_info("Successfully registered as \"%s\" to the monitor.",
				 NodeStateToString(keeper->state.assigned_role));

		return reach_initial_state(keeper);
	}
	else if (postgresInstanceExists && !postgresInstanceIsPrimary)
	{
		log_error("pg_autoctl doesn't know how to register an already "
				  "existing standby server at the moment");
		return false;
	}
	else if (!postgresInstanceExists)
	{
		/*
		 * The local Postgres instance does not exist. We have two possible
		 * choices here, either we're the only one in our group, or we are
		 * joining a group that already exists.
		 *
		 * The situation is decided by the Monitor, which implements
		 * transaction semantics and safe concurrency approach, needed here in
		 * case other keeper are concurrently registering other nodes.
		 *
		 * So our strategy is to ask the monitor to pick a state for us and
		 * then implement whatever was decided.
		 */
		if (!keeper_register_and_init(keeper, INIT_STATE))
		{
			log_error("Failed to register the existing local Postgres node "
					  "\"%s:%d\" running at \"%s\""
					  "to the pg_auto_failover monitor at %s, "
					  "see above for details",
					  config->nodename, config->pgSetup.pgport,
					  config->pgSetup.pgdata, config->monitor_pguri);
			return false;
		}

		log_info("Successfully registered as \"%s\" to the monitor.",
				 NodeStateToString(keeper->state.assigned_role));

		return reach_initial_state(keeper);
	}

	/* unknown case, the logic above is faulty, at least admit we're defeated */
	log_error("Failed to recognise the current initialisation environment");

	log_debug("pg exists: %s", postgresInstanceExists ? "yes" : "no");
	log_debug("pg is primary: %s", postgresInstanceIsPrimary ? "yes" : "no");

	return false;
}


/*
 * keeper_pg_init_continue attempts to continue a `pg_autoctl create` that
 * failed through in the middle. A particular case of interest is trying to
 * init with a stale file lying around.
 *
 * When we initialize and register to the monitor, we create two files: the
 * init file and the state file. When the init is done, we remove the init file
 * and never create it again. Which means that when the init file exists, we
 * know we were interrupted in the middle of the init step, after having
 * registered to the monitor: that's when we create the init file.
 */
bool
keeper_pg_init_continue(Keeper *keeper)
{
<<<<<<< HEAD
	KeeperStateInit *initState = &(keeper->initState);
=======
>>>>>>> 11b1ec1d
	KeeperConfig *config = &(keeper->config);

	if (!keeper_init(keeper, config))
	{
		/* errors have already been logged */
		return false;
	}

	if (!keeper_init_state_read(initState, config->pathnames.init))
	{
		log_fatal("Failed to restart from previous keeper init attempt");
		log_info("HINT: use `pg_autoctl drop node` to retry in a clean state");
		return false;
	}

	log_info("Continuing from a previous `pg_autoctl create` failed attempt");
	log_info("PostgreSQL state at registration time was: %s",
			 PreInitPostgreInstanceStateToString(initState->pgInitState));

	/*
	 * TODO: verify the information in the state file against the information
	 * in the monitor and decide if it's stale or not.
	 */

	/*
	 * If we have an init file and the state file looks good, then the
	 * operation that failed was removing the init state file.
	 */
	if (keeper->state.current_role == keeper->state.assigned_role &&
		(keeper->state.current_role == SINGLE_STATE ||
		 keeper->state.current_role == CATCHINGUP_STATE))
	{
		return unlink_file(config->pathnames.init);
	}

	return reach_initial_state(keeper);
}


/*
 * reach_initial_state implements the first FSM transition.
 *
 * When asked by the monitor to reach the WAIT_STANDBY state, we know we are
 * going to then move forward to the CATCHINGUP state, and this is the
 * interesting transition here: we might fail to setup the Streaming
 * Replication.
 *
 * Being nice to the user, we're going to implement that extra step during the
 * `pg_autoctl create` command, so that we can detect and fix any error before
 * sarting as a service.
 */
static bool
reach_initial_state(Keeper *keeper)
{
	KeeperConfig *config = &(keeper->config);
	PostgresSetup *pgSetup = &(config->pgSetup);
	LocalPostgresServer *postgres = &(keeper->postgres);

	log_trace("reach_initial_state: %s to %s",
			  NodeStateToString(keeper->state.current_role),
			  NodeStateToString(keeper->state.assigned_role));

	/* initialize our local Postgres instance representation */
	(void) local_postgres_init(postgres, pgSetup);

	/*
	 * To move from current_role to assigned_role, we call in the FSM.
	 */
	if (!keeper_fsm_reach_assigned_state(keeper))
	{
		/* errors have already been logged */
		return false;
	}

	/*
	 * We have extra work to do after the FSM transition is done.
	 *
	 * The goal here is to be as user friendly as possible: make sure that when
	 * the initialization is done, our pg_auto_failover situation is as
	 * expected. So we go the extra mile here.
	 */
	switch (keeper->state.assigned_role)
	{
		case CATCHINGUP_STATE:
		{
			/*
			 * Well we're good then, there's nothing else for us to do.
			 *
			 * This might happen when doing `pg_autoctl create` on an already
			 * initialized cluster, or when running the command for the second
			 * time after fixing a glitch in the setup or the environment.
			 */
			break;
		}

		case WAIT_STANDBY_STATE:
		{
			/*
			 * Now the transition from INIT_STATE to WAIT_STANDBY_STATE consist
			 * of doing nothing on the keeper's side: we are just waiting until
			 * the primary has update its HBA setup with our nodename.
			 */
			MonitorAssignedState assignedState = { 0 };

			/* busy loop until we are asked to be in CATCHINGUP_STATE */
			if (!wait_until_primary_is_ready(keeper, &assignedState))
			{
				/* errors have already been logged */
				return false;
			}

			/*
			 * Now that we are asked to catch up, it means the primary is ready
			 * for us to pg_basebackup, which allows the local instance to then
			 * reach goal state SECONDARY:
			 */
			if (!keeper_fsm_reach_assigned_state(keeper))
			{
				/* errors have already been logged */
				return false;
			}

			/*
			 * Because we did contact the monitor, we need to update our
			 * partial local cache of the monitor's state. That updates the
			 * cache both in memory and on-disk.
			 */
			if (!keeper_update_state(keeper,
									 assignedState.nodeId,
									 assignedState.groupId,
									 assignedState.state,
									 true))
			{
				log_error("Failed to update keepers's state");
				return false;
			}

			/*
			 * We insist on using the realpath(3) for PGDATA in the config, and
			 * now is a good time to check this, because we just created the
			 * directory.
			 */
			if (!keeper_config_update_with_absolute_pgdata(&(keeper->config)))
			{
				/* errors have already been logged */
				return false;
			}

			break;
		}

		case SINGLE_STATE:
		{
			/* it's all done in the INIT ➜ SINGLE transition now. */
			break;
		}

		default:

			/* we don't support any other state at initialization time */
			log_error("reach_initial_state: don't know how to read state %s",
					  NodeStateToString(keeper->state.assigned_role));
			return false;
	}

	/*
	 * The initialization is done, publish the new current state to the
	 * monitor.
	 */
	if (!keeper_pg_init_node_active(keeper))
	{
		/* errors have been logged already */
		return false;
	}

	/* everything went fine, get rid of the init state file */
	return unlink_file(config->pathnames.init);
}


/*
 * wait_until_primary_is_ready calls monitor_node_active every second until the
 * monitor tells us that we can move from our current state
 * (WAIT_STANDBY_STATE) to CATCHINGUP_STATE, which only happens when the
 * primary successfully prepared for Streaming Replication.
 */
static bool
wait_until_primary_is_ready(Keeper *keeper,
							MonitorAssignedState *assignedState)
{
	bool pgIsRunning = false;
	char currrentLSN[PG_LSN_MAXLENGTH] = "0/0";
	char *pgsrSyncState = "";
	int errors = 0, tries = 0;
	bool firstLoop = true;

	/* wait until the primary is ready for us to pg_basebackup */
	do {
		if (firstLoop)
		{
			firstLoop = false;
		}
		else
		{
			sleep(PG_AUTOCTL_KEEPER_SLEEP_TIME);
		}

		if (!monitor_node_active(&(keeper->monitor),
								 keeper->config.formation,
								 keeper->config.nodename,
								 keeper->config.pgSetup.pgport,
								 keeper->state.current_node_id,
								 keeper->state.current_group,
								 keeper->state.current_role,
								 pgIsRunning,
								 currrentLSN,
								 pgsrSyncState,
								 assignedState))
		{
			++errors;

			log_warn("Failed to contact the monitor at \"%s\"",
					 keeper->config.monitor_pguri);

			if (errors > 5)
			{
				log_error("Failed to contact the monitor 5 times in a row now, "
						  "so we stop trying. You can do `pg_autoctl create` "
						  "to retry and finish the local setup");
				return false;
			}
		}
		++tries;

		if (tries == 3)
		{
			log_info("Still waiting for the monitor to drive us to state \"%s\"",
					 NodeStateToString(CATCHINGUP_STATE));
			log_warn("Please make sure that the primary node is currently "
					 "running `pg_autoctl run` and contacting the monitor.");
		}

		log_trace("wait_until_primary_is_ready: %s",
				  NodeStateToString(assignedState->state));
	} while (assignedState->state != CATCHINGUP_STATE);

	/*
	 * Update our state with the result from the monitor now.
	 */
	if (!keeper_update_state(keeper,
							 assignedState->nodeId,
							 assignedState->groupId,
							 assignedState->state,
							 true))
	{
		log_error("Failed to update keepers's state");
		return false;
	}

	return true;
}


/*
 * create_database_and_extension does the following:
 *
 *  - ensures PostgreSQL is running
 *  - create the proper role with login
 *  - to be able to fetch pg_hba.conf location and edit it for pg_autoctl
 *  - then createdb pgSetup.dbname, which might not be postgres
 *  - and restart PostgreSQL with the new setup, to make it active/current
 *  - finally when pgKind is Citus, create the citus extension
 *
 * When pgKind is Citus, the setup we install in step 2 contains the
 * shared_preload_libraries = 'citus' entry, so we can proceed with create
 * extension citus after the restart.
 */
bool
create_database_and_extension(Keeper *keeper)
{
	KeeperConfig *config = &(keeper->config);
	PostgresSetup *pgSetup = &(config->pgSetup);
	LocalPostgresServer *postgres = &(keeper->postgres);
	PGSQL *pgsql = &(postgres->sqlClient);

	LocalPostgresServer initPostgres = { 0 };
	PostgresSetup initPgSetup = { 0 };
	bool missingPgdataIsOk = false;
	bool pgIsNotRunningIsOk = true;
	char hbaFilePath[MAXPGPATH];

	log_trace("create_database_and_extension");

	/* we didn't start PostgreSQL yet, also we just ran initdb */
	sformat(hbaFilePath, MAXPGPATH, "%s/pg_hba.conf", pgSetup->pgdata);

	/*
	 * The Postgres URI given to the user by our facility is going to use
	 * --dbname and --nodename, as per the following command:
	 *
	 *   $ pg_autoctl show uri --formation default
	 *
	 * We need to make it so that the user can actually use that connection
	 * string with at least the --username used to create the database.
	 */
	if (!pghba_ensure_host_rule_exists(hbaFilePath,
									   pgSetup->ssl.active,
									   HBA_DATABASE_DBNAME,
									   pgSetup->dbname,
									   pg_setup_get_username(pgSetup),
									   config->nodename,
									   pg_setup_get_auth_method(pgSetup)))
	{
		log_error("Failed to edit \"%s\" to grant connections to \"%s\", "
				  "see above for details", hbaFilePath, config->nodename);
		return false;
	}

	/*
	 * In test environments using PG_REGRESS_SOCK_DIR="" to disable unix socket
	 * directory, we have to connect to the address from pghost.
	 */
	if (env_found_empty("PG_REGRESS_SOCK_DIR"))
	{
		log_info("Granting connection from \"%s\" in \"%s\"",
				 pgSetup->pghost, hbaFilePath);

		/* Intended use is restricted to unit testing, hard-code "trust" here */
		if (!pghba_ensure_host_rule_exists(hbaFilePath,
										   pgSetup->ssl.active,
										   HBA_DATABASE_ALL,
										   NULL, /* all: no database name */
										   NULL, /* no username, "all" */
										   pgSetup->pghost,
										   "trust"))
		{
			log_error("Failed to edit \"%s\" to grant connections to \"%s\", "
					  "see above for details", hbaFilePath, pgSetup->pghost);
			return false;
		}
	}

	/*
	 * Use the "template1" database in the next operations when connecting to
	 * do the initial PostgreSQL configuration, and to create our database. We
	 * certainly can't connect to our database until we've created it.
	 */
	if (!pg_setup_init(&initPgSetup, pgSetup,
					   missingPgdataIsOk, pgIsNotRunningIsOk))
	{
		log_fatal("Failed to initialize newly created PostgreSQL instance,"
				  "see above for details");
		return false;
	}
	strlcpy(initPgSetup.username, "", NAMEDATALEN);
	strlcpy(initPgSetup.dbname, "template1", NAMEDATALEN);
	local_postgres_init(&initPostgres, &initPgSetup);

	/*
<<<<<<< HEAD
	 * Add pg_autoctl PostgreSQL settings, including Citus extension in
	 * shared_preload_libraries when dealing with a Citus worker or coordinator
	 * node.
	 */
	if (!postgres_add_default_settings(&initPostgres))
	{
		log_error("Failed to add default settings to newly initialized "
				  "PostgreSQL instance, see above for details");
		return false;
	}

	/*
	 * If username was set in the setup and doesn't exist we need to create it.
	 */
	if (!IS_EMPTY_STRING_BUFFER(pgSetup->username))
	{
		if (!pgsql_create_user(&initPostgres.sqlClient, pgSetup->username,

		                       /* password, login, superuser, replication */

							   NULL, true, true, false))
		{
			log_fatal("Failed to create role \"%s\""
					  ", see above for details", pgSetup->username);

			return false;
		}
	}

	/*
=======
>>>>>>> 11b1ec1d
	 * When --ssl-self-signed has been used, now is the time to build a
	 * self-signed certificate for the server. We place the certificate and
	 * private key in $PGDATA/server.key and $PGDATA/server.crt
	 */
	if (!keeper_create_self_signed_cert(keeper))
	{
		/* errors have already been logged */
		return false;
	}

<<<<<<< HEAD
	if (!ensure_local_postgres_is_running(&initPostgres))
=======
	/* publish our new pgSetup to the caller postgres state too */
	postgres->postgresSetup.ssl = initPostgres.postgresSetup.ssl;

	/*
	 * Add pg_autoctl PostgreSQL settings, including Citus extension in
	 * shared_preload_libraries when dealing with a Citus worker or coordinator
	 * node.
	 */
	if (!postgres_add_default_settings(&initPostgres))
>>>>>>> 11b1ec1d
	{
		log_error("Failed to start PostgreSQL, see above for details");
		return false;
	}

	/*
<<<<<<< HEAD
	 * If username was set in the setup and doesn't exist we need to create it.
	 */
	if (!IS_EMPTY_STRING_BUFFER(pgSetup->username))
	{
=======
	 * Now start the database, we need to create our dbname and maybe the Citus
	 * Extension too.
	 */
	if (!ensure_local_postgres_is_running(&initPostgres))
	{
		log_error("Failed to start PostgreSQL, see above for details");
		return false;
	}

	/*
	 * If username was set in the setup and doesn't exist we need to create it.
	 */
	if (!IS_EMPTY_STRING_BUFFER(pgSetup->username))
	{
>>>>>>> 11b1ec1d
		if (!pgsql_create_user(&initPostgres.sqlClient, pgSetup->username,

		                       /* password, login, superuser, replication */
							   NULL, true, true, false))
		{
			log_fatal("Failed to create role \"%s\""
					  ", see above for details", pgSetup->username);

			return false;
		}
	}

	/*
	 * Now, maybe create the database (if "postgres", it already exists).
	 *
	 * We need to connect to an existing database here, such as "template1",
	 * and create our target database from there.
	 */
	if (!IS_EMPTY_STRING_BUFFER(pgSetup->dbname))
	{
		/* maybe create the database, skipping if it already exists */
		log_info("CREATE DATABASE %s;", pgSetup->dbname);
		if (!pgsql_create_database(&initPostgres.sqlClient,
								   pgSetup->dbname,
								   pg_setup_get_username(pgSetup)))
		{
			log_error("Failed to create database %s with owner %s",
					  pgSetup->dbname, pgSetup->username);
			return false;
		}
	}

	/* close the "template1" connection now */
	pgsql_finish(&initPostgres.sqlClient);

	/*
	 * When initialiasing a PostgreSQL instance that's going to be used as a
	 * Citus node, either a coordinator or a worker, we have to also create an
	 * extension in a database that can be used by citus.
	 */
	if (IS_CITUS_INSTANCE_KIND(postgres->pgKind))
	{
		/*
		 * Now allow nodes on the same network to connect to the coordinator,
		 * and the coordinator to connect to its workers.
<<<<<<< HEAD
		 */
		if (!pghba_enable_lan_cidr(&initPostgres.sqlClient,
								   pgSetup->ssl.active,
								   HBA_DATABASE_DBNAME,
								   pgSetup->dbname,
								   config->nodename,
								   pg_setup_get_username(pgSetup),
								   pg_setup_get_auth_method(pgSetup),
								   NULL))
		{
			log_error("Failed to grant local network connections in HBA");
			return false;
		}

		/*
		 * Install the citus extension in that database, skipping if the
		 * extension has already been installed.
=======
>>>>>>> 11b1ec1d
		 */
		if (!pghba_enable_lan_cidr(&initPostgres.sqlClient,
								   pgSetup->ssl.active,
								   HBA_DATABASE_DBNAME,
								   pgSetup->dbname,
								   config->nodename,
								   pg_setup_get_username(pgSetup),
								   pg_setup_get_auth_method(pgSetup),
								   NULL))
		{
			log_error("Failed to grant local network connections in HBA");
			return false;
		}

		/*
		 * Connect to pgsql as the system user to create extension: Same user
		 * as initdb with superuser privileges.
		 *
		 * Calling keeper_update_state will re-init our sqlClient to now
		 * connect per the configuration settings, cleaning-up the local
		 * changes we made before.
		 */
		if (!keeper_update_pg_state(keeper))
		{
			log_error("Failed to update the keeper's state from the local "
					  "PostgreSQL instance, see above for details.");
			return false;
		}

		/*
		 * Install the citus extension in that database, skipping if the
		 * extension has already been installed.
		 */
<<<<<<< HEAD
		if (!keeper_update_pg_state(keeper))
		{
			log_error("Failed to update the keeper's state from the local "
					  "PostgreSQL instance, see above for details.");
			return false;
		}
=======
		log_info("CREATE EXTENSION %s;", CITUS_EXTENSION_NAME);
>>>>>>> 11b1ec1d

		if (!pgsql_create_extension(&(postgres->sqlClient), CITUS_EXTENSION_NAME))
		{
			log_error("Failed to create extension %s", CITUS_EXTENSION_NAME);
			return false;
		}

		/* and we're done with this connection. */
		pgsql_finish(pgsql);
	}

	return true;
}


/*
 * keeper_pg_init_node_active calls node_active() on the monitor, to publish
 * the state reached by the end of the initialization procedure of the node.
 */
static bool
keeper_pg_init_node_active(Keeper *keeper)
{
	MonitorAssignedState assignedState = { 0 };

	/*
	 * Save our local state before reporting it to the monitor. If we fail to
	 * contact the monitor, we can always retry later.
	 */
	if (!keeper_store_state(keeper))
	{
		/*
		 * Errors have already been logged.
		 *
		 * Make sure we don't have a corrupted state file around, that could
		 * prevent trying to init again and cause strange errors.
		 */
		unlink_file(keeper->config.pathnames.state);

		return false;
	}

	keeper_update_pg_state(keeper);

	if (!monitor_node_active(&(keeper->monitor),
							 keeper->config.formation,
							 keeper->config.nodename,
							 keeper->config.pgSetup.pgport,
							 keeper->state.current_node_id,
							 keeper->state.current_group,
							 keeper->state.current_role,
							 ReportPgIsRunning(keeper),
							 keeper->postgres.currentLSN,
							 keeper->postgres.pgsrSyncState,
							 &assignedState))
	{
		log_error("Failed to contact the monitor to publish our "
				  "current state \"%s\".",
				  NodeStateToString(keeper->state.current_role));
		return false;
	}

	/*
	 * Now save the monitor's assigned state before being done with the init
	 * step. If a transition is needed to reach that state, that's the job of
	 * `pg_autoctl run` to make it happen now. That said, we should make
	 * sure to record the monitor's answer in our local state before we give
	 * control back to the user.
	 */
	if (!keeper_update_state(keeper,
							 assignedState.nodeId,
							 assignedState.groupId,
							 assignedState.state,
							 true))
	{
		log_error("Failed to update keepers's state");

		/*
		 * Make sure we don't have a corrupted state file around, that could
		 * prevent trying to init again and cause strange errors.
		 */
		unlink_file(keeper->config.pathnames.state);

		return false;
	}

	return true;
}<|MERGE_RESOLUTION|>--- conflicted
+++ resolved
@@ -47,14 +47,7 @@
  */
 bool keeperInitWarnings = false;
 
-<<<<<<< HEAD
 static bool keeper_pg_init_fsm(Keeper *keeper);
-=======
-static KeeperStateInit initState = { 0 };
-
-static bool keeper_pg_init_fsm(Keeper *keeper);
-static bool keeper_pg_init_and_register(Keeper *keeper);
->>>>>>> 11b1ec1d
 static bool reach_initial_state(Keeper *keeper);
 static bool wait_until_primary_is_ready(Keeper *config,
 										MonitorAssignedState *assignedState);
@@ -81,11 +74,7 @@
 	}
 	else
 	{
-<<<<<<< HEAD
 		return service_keeper_init(keeper);
-=======
-		return keeper_pg_init_and_register(keeper);
->>>>>>> 11b1ec1d
 	}
 }
 
@@ -124,15 +113,9 @@
  * the first loop when the keeper service starts. Once `pg_autoctl create` is
  * done, PostgreSQL is known to be running in the proper state.
  */
-<<<<<<< HEAD
 bool
-=======
-static bool
->>>>>>> 11b1ec1d
 keeper_pg_init_and_register(Keeper *keeper)
 {
-	KeeperConfig *config = &(keeper->config);
-
 	/*
 	 * The initial state we may register in depend on the current PostgreSQL
 	 * instance that might exist or not at PGDATA.
@@ -312,10 +295,7 @@
 bool
 keeper_pg_init_continue(Keeper *keeper)
 {
-<<<<<<< HEAD
 	KeeperStateInit *initState = &(keeper->initState);
-=======
->>>>>>> 11b1ec1d
 	KeeperConfig *config = &(keeper->config);
 
 	if (!keeper_init(keeper, config))
@@ -675,74 +655,31 @@
 	local_postgres_init(&initPostgres, &initPgSetup);
 
 	/*
-<<<<<<< HEAD
+	 * When --ssl-self-signed has been used, now is the time to build a
+	 * self-signed certificate for the server. We place the certificate and
+	 * private key in $PGDATA/server.key and $PGDATA/server.crt
+	 */
+	if (!keeper_create_self_signed_cert(keeper))
+	{
+		/* errors have already been logged */
+		return false;
+	}
+
+	/* publish our new pgSetup to the caller postgres state too */
+	postgres->postgresSetup.ssl = initPostgres.postgresSetup.ssl;
+
+	/*
 	 * Add pg_autoctl PostgreSQL settings, including Citus extension in
 	 * shared_preload_libraries when dealing with a Citus worker or coordinator
 	 * node.
 	 */
 	if (!postgres_add_default_settings(&initPostgres))
 	{
-		log_error("Failed to add default settings to newly initialized "
-				  "PostgreSQL instance, see above for details");
-		return false;
-	}
-
-	/*
-	 * If username was set in the setup and doesn't exist we need to create it.
-	 */
-	if (!IS_EMPTY_STRING_BUFFER(pgSetup->username))
-	{
-		if (!pgsql_create_user(&initPostgres.sqlClient, pgSetup->username,
-
-		                       /* password, login, superuser, replication */
-
-							   NULL, true, true, false))
-		{
-			log_fatal("Failed to create role \"%s\""
-					  ", see above for details", pgSetup->username);
-
-			return false;
-		}
-	}
-
-	/*
-=======
->>>>>>> 11b1ec1d
-	 * When --ssl-self-signed has been used, now is the time to build a
-	 * self-signed certificate for the server. We place the certificate and
-	 * private key in $PGDATA/server.key and $PGDATA/server.crt
-	 */
-	if (!keeper_create_self_signed_cert(keeper))
-	{
-		/* errors have already been logged */
-		return false;
-	}
-
-<<<<<<< HEAD
-	if (!ensure_local_postgres_is_running(&initPostgres))
-=======
-	/* publish our new pgSetup to the caller postgres state too */
-	postgres->postgresSetup.ssl = initPostgres.postgresSetup.ssl;
-
-	/*
-	 * Add pg_autoctl PostgreSQL settings, including Citus extension in
-	 * shared_preload_libraries when dealing with a Citus worker or coordinator
-	 * node.
-	 */
-	if (!postgres_add_default_settings(&initPostgres))
->>>>>>> 11b1ec1d
-	{
 		log_error("Failed to start PostgreSQL, see above for details");
 		return false;
 	}
 
 	/*
-<<<<<<< HEAD
-	 * If username was set in the setup and doesn't exist we need to create it.
-	 */
-	if (!IS_EMPTY_STRING_BUFFER(pgSetup->username))
-	{
-=======
 	 * Now start the database, we need to create our dbname and maybe the Citus
 	 * Extension too.
 	 */
@@ -757,7 +694,6 @@
 	 */
 	if (!IS_EMPTY_STRING_BUFFER(pgSetup->username))
 	{
->>>>>>> 11b1ec1d
 		if (!pgsql_create_user(&initPostgres.sqlClient, pgSetup->username,
 
 		                       /* password, login, superuser, replication */
@@ -803,7 +739,6 @@
 		/*
 		 * Now allow nodes on the same network to connect to the coordinator,
 		 * and the coordinator to connect to its workers.
-<<<<<<< HEAD
 		 */
 		if (!pghba_enable_lan_cidr(&initPostgres.sqlClient,
 								   pgSetup->ssl.active,
@@ -819,25 +754,6 @@
 		}
 
 		/*
-		 * Install the citus extension in that database, skipping if the
-		 * extension has already been installed.
-=======
->>>>>>> 11b1ec1d
-		 */
-		if (!pghba_enable_lan_cidr(&initPostgres.sqlClient,
-								   pgSetup->ssl.active,
-								   HBA_DATABASE_DBNAME,
-								   pgSetup->dbname,
-								   config->nodename,
-								   pg_setup_get_username(pgSetup),
-								   pg_setup_get_auth_method(pgSetup),
-								   NULL))
-		{
-			log_error("Failed to grant local network connections in HBA");
-			return false;
-		}
-
-		/*
 		 * Connect to pgsql as the system user to create extension: Same user
 		 * as initdb with superuser privileges.
 		 *
@@ -856,16 +772,7 @@
 		 * Install the citus extension in that database, skipping if the
 		 * extension has already been installed.
 		 */
-<<<<<<< HEAD
-		if (!keeper_update_pg_state(keeper))
-		{
-			log_error("Failed to update the keeper's state from the local "
-					  "PostgreSQL instance, see above for details.");
-			return false;
-		}
-=======
 		log_info("CREATE EXTENSION %s;", CITUS_EXTENSION_NAME);
->>>>>>> 11b1ec1d
 
 		if (!pgsql_create_extension(&(postgres->sqlClient), CITUS_EXTENSION_NAME))
 		{
