/*
 * src/bin/pg_autoctl/ipaddr.c
 *   Find local ip used as source ip in ip packets, using getsockname and a udp
 *   connection.
 *
 * Copyright (c) Microsoft Corporation. All rights reserved.
 * Licensed under the PostgreSQL License.
 *
 */

#include <arpa/inet.h>
#include <errno.h>
#include <ifaddrs.h>
#include <netdb.h>
#include <net/if.h>
#include <netinet/in.h>
#include <netdb.h>
#include <stdbool.h>
#include <stdio.h>
#include <stdlib.h>
#include <string.h>
#include <sys/socket.h>
#include <sys/types.h>
#include <unistd.h>

#include "postgres_fe.h"

#include "env_utils.h"
#include "file_utils.h"
#include "ipaddr.h"
#include "log.h"

static unsigned int countSetBits(unsigned int n);
static unsigned int countSetBitsv6(unsigned char *addr);
static bool ipv4eq(struct sockaddr_in *a, struct sockaddr_in *b);
static bool ipv6eq(struct sockaddr_in6 *a, struct sockaddr_in6 *b);
static bool fetchIPAddressFromInterfaceList(char *localIpAddress, int size);

/*
 * Connect in UDP to a known DNS server on the external network, and grab our
 * local IP address from the established socket.
 */
bool
fetchLocalIPAddress(char *localIpAddress, int size,
					const char *serviceName, int servicePort)
{
	struct addrinfo *result;
	struct addrinfo hints;

	/*
	 * the hints struct is used to tell getaddrinfo what kind of 
	 * results we want. In this case we want the IPv4 addresses
	 * of local TCP socket(s)
	 */

	memset(&hints, 0, sizeof hints);
    hints.ai_family = AF_INET; /* we only want IPv4 */
    hints.ai_socktype = SOCK_STREAM; /* we only want TCP sockets */

	/* did we get a serviceName? */
	if(!(*serviceName)){
		/* try to get local hostname automagically */
		char *local_hostname;
<<<<<<< HEAD
		
		if(!gethostname(&local_hostname, sizeof(*local_hostname))){
=======
		size_t hostname_len;
		if(!gethostname(local_hostname, hostname_len)){
>>>>>>> efd77135
			log_warn("Failed to get local hostname");
			return false;
		}
		/* then lookup the IP of that hostname */
		if(!getaddrinfo(local_hostname, NULL, &hints, &result)){
			log_warn("Failed to get IPv4 address for hostname: %s", local_hostname);
			return false;
		}
	}
	else {
		/* 
		 * use the serviceName to get the IP address of a socket suitable
		 * for that service
		 */
		 if(!getaddrinfo(NULL, serviceName, &hints, &result)){
			 log_warn("Failed to get IPv4 address for service name: %s", serviceName);
			 return false;
		 }
	}

	if(!result){
		/* something went wrong here */
		log_warn("Getaddrinfo() returned an empty result");
		return false;
	}
	else {
		/*
		 * getaddrinfo() initializes an addrinfo struct "result" which contains a pointer
		 * to a linked list of sockaddr structs. We want only the first IP address
		 * returned (right?) so we fetch the head of the linked list and convert it
		 * to a string with a little two-step to convert the format from sockaddr to
		 * sockaddr_in.
		 */
		struct in_addr *ipAddress = &(((struct sockaddr_in *)result->ai_addr)->sin_addr);

		/* Now convert it to string format in dotted decimal notation */
		inet_ntop(AF_INET, ipAddress, localIpAddress, sizeof(localIpAddress));
		freeaddrinfo(result);
		/*
		 * TODO: Allow IPv6 addresses also
		 */		
	}
	return 0;
}


/*
 * fetchLocalCIDR loops over the local interfaces on the host and finds the one
 * for which the IP address is the same as the given localIpAddress parameter.
 * Then using the netmask information from the network interface,
 * fetchLocalCIDR computes the local CIDR to use in HBA in order to allow
 * authentication of all servers in the local network.
 */
bool
fetchLocalCIDR(const char *localIpAddress, char *localCIDR, int size)
{
	char network[INET6_ADDRSTRLEN];
	struct ifaddrs *ifaddr, *ifa;
	int prefix = 0;
	bool found = false;

	if (getifaddrs(&ifaddr) == -1)
	{
		log_warn("Failed to get the list of local network inferfaces: %m");
		return false;
	}

	for (ifa = ifaddr; ifa; ifa = ifa->ifa_next)
	{
		char netmask[INET6_ADDRSTRLEN] = { 0 };
		char address[INET6_ADDRSTRLEN] = { 0 };

		/*
		 * Some interfaces might have an empty ifa_addr, such as when using the
		 * PPTP protocol. With a NULL ifa_addr we can't inquire about the IP
		 * address and its netmask to compute any CIDR notation, so we skip the
		 * entry.
		 */
		if (ifa->ifa_addr == NULL)
		{
			log_debug("Skipping interface \"%s\" with NULL ifa_addr",
					  ifa->ifa_name);
			continue;
		}

		switch (ifa->ifa_addr->sa_family)
		{
			case AF_INET:
			{
				struct sockaddr_in *netmask4 =
					(struct sockaddr_in *) ifa->ifa_netmask;
				struct sockaddr_in *address4 =
					(struct sockaddr_in *) ifa->ifa_addr;

				struct in_addr s_network;

				if (inet_ntop(AF_INET, (void *) &netmask4->sin_addr,
							  netmask, INET_ADDRSTRLEN) == NULL)
				{
					/* just skip that entry then */
					log_trace("Failed to determine local network CIDR: %m");
					continue;
				}

				if (inet_ntop(AF_INET, (void *) &address4->sin_addr,
							  address, INET_ADDRSTRLEN) == NULL)
				{
					/* just skip that entry then */
					log_trace("Failed to determine local network CIDR: %m");
					continue;
				}


				s_network.s_addr =
					address4->sin_addr.s_addr & netmask4->sin_addr.s_addr;

				prefix = countSetBits(netmask4->sin_addr.s_addr);

				if (inet_ntop(AF_INET, (void *) &s_network,
							  network, INET_ADDRSTRLEN) == NULL)
				{
					/* just skip that entry then */
					log_trace("Failed to determine local network CIDR: %m");
					continue;
				}

				break;
			}

			case AF_INET6:
			{
				int i = 0;
				struct sockaddr_in6 *netmask6 =
					(struct sockaddr_in6 *) ifa->ifa_netmask;
				struct sockaddr_in6 *address6 =
					(struct sockaddr_in6 *) ifa->ifa_addr;

				struct in6_addr s_network;

				if (inet_ntop(AF_INET6, (void *) &netmask6->sin6_addr,
							  netmask, INET6_ADDRSTRLEN) == NULL)
				{
					/* just skip that entry then */
					log_trace("Failed to determine local network CIDR: %m");
					continue;
				}

				if (inet_ntop(AF_INET6, (void *) &address6->sin6_addr,
							  address, INET6_ADDRSTRLEN) == NULL)
				{
					/* just skip that entry then */
					log_trace("Failed to determine local network CIDR: %m");
					continue;
				}

				for (i = 0; i < sizeof(struct in6_addr); i++)
				{
					s_network.s6_addr[i] =
						address6->sin6_addr.s6_addr[i] &
						netmask6->sin6_addr.s6_addr[i];
				}

				prefix = countSetBitsv6(netmask6->sin6_addr.s6_addr);

				if (inet_ntop(AF_INET6, &s_network,
							  network, INET6_ADDRSTRLEN) == NULL)
				{
					/* just skip that entry then */
					log_trace("Failed to determine local network CIDR: %m");
					continue;
				}

				break;
			}

			default:
				continue;
		}

		if (strcmp(address, localIpAddress) == 0)
		{
			found = true;
			break;
		}
	}
	freeifaddrs(ifaddr);

	if (!found)
	{
		return false;
	}

	sformat(localCIDR, size, "%s/%d", network, prefix);

	return true;
}


/*
 * countSetBits return how many bits are set (to 1) in an integer. When given a
 * netmask, that's the CIDR prefix.
 */
static unsigned int
countSetBits(unsigned int n)
{
	unsigned int count = 0;

	while (n)
	{
		count += n & 1;
		n >>= 1;
	}

	return count;
}


/*
 * countSetBitsv6 returns how many bits are set (to 1) in an IPv6 address, an
 * array of 16 unsigned char values. When given a netmask, that's the
 * prefixlen.
 */
static unsigned int
countSetBitsv6(unsigned char *addr)
{
	int i = 0;
	unsigned int count = 0;

	for (i = 0; i < 16; i++)
	{
		unsigned char n = addr[i];

		while (n)
		{
			count += n & 1;
			n >>= 1;
		}
	}

	return count;
}


/*
 * Fetches the IP address of the first non-loopback interface with an ip4
 * address.
 */
static bool
fetchIPAddressFromInterfaceList(char *localIpAddress, int size)
{
	bool found = false;
	struct ifaddrs *ifaddrList = NULL, *ifaddr = NULL;

	if (getifaddrs(&ifaddr) == -1)
	{
		log_error("Failed to get the list of local network inferfaces: %m");
		return false;
	}

	for (ifaddr = ifaddrList; ifaddr != NULL; ifaddr = ifaddr->ifa_next)
	{
		if (ifaddr->ifa_flags & IFF_LOOPBACK)
		{
			log_trace("Skipping loopback interface \"%s\"", ifaddr->ifa_name);
			continue;
		}

		/*
		 * Some interfaces might have an empty ifa_addr, such as when using the
		 * PPTP protocol. With a NULL ifa_addr we can't inquire about the IP
		 * address and its netmask to compute any CIDR notation, so we skip the
		 * entry.
		 */
		if (ifaddr->ifa_addr == NULL)
		{
			log_debug("Skipping interface \"%s\" with NULL ifa_addr",
					  ifaddr->ifa_name);
			continue;
		}

		/*
		 * We only support IPv4 here, also this function is only called in test
		 * environment where we run in a docker container with a network
		 * namespace in which we use only IPv4, so that's ok.
		 */
		if (ifaddr->ifa_addr->sa_family == AF_INET)
		{
			struct sockaddr_in *ip =
				(struct sockaddr_in *) ifaddr->ifa_addr;

			if (inet_ntop(AF_INET, (void *) &(ip->sin_addr),
						  localIpAddress, size) == NULL)
			{
				/* skip that address, silently */
				log_trace("Failed to determine local network CIDR: %m");
				continue;
			}

			found = true;
			break;
		}
	}

	freeifaddrs(ifaddrList);

	return found;
}


/*
 * From /Users/dim/dev/PostgreSQL/postgresql/src/backend/libpq/hba.c
 */
static bool
ipv4eq(struct sockaddr_in *a, struct sockaddr_in *b)
{
	return (a->sin_addr.s_addr == b->sin_addr.s_addr);
}


/*
 * From /Users/dim/dev/PostgreSQL/postgresql/src/backend/libpq/hba.c
 */
static bool
ipv6eq(struct sockaddr_in6 *a, struct sockaddr_in6 *b)
{
	int i;

	for (i = 0; i < 16; i++)
	{
		if (a->sin6_addr.s6_addr[i] != b->sin6_addr.s6_addr[i])
		{
			return false;
		}
	}

	return true;
}


/*
 * findHostnameLocalAddress does a reverse DNS lookup given a hostname
 * (--hostname), and if the DNS lookup fails or doesn't return any local IP
 * address, then returns false.
 */
bool
findHostnameLocalAddress(const char *hostname, char *localIpAddress, int size)
{
	int error;
	struct addrinfo *dns_lookup_addr;
	struct addrinfo *dns_addr;
	struct ifaddrs *ifaddrList, *ifaddr;

	error = getaddrinfo(hostname, NULL, 0, &dns_lookup_addr);
	if (error != 0)
	{
		log_warn("Failed to resolve DNS name \"%s\": %s",
				 hostname, gai_strerror(error));
		return false;
	}

	/*
	 * Loop over DNS results for the given hostname. Filter out loopback
	 * devices, and for each IP address given by the look-up, check if we
	 * have a corresponding local interface bound to the IP address.
	 */
	if (getifaddrs(&ifaddrList) == -1)
	{
		log_warn("Failed to get the list of local network inferfaces: %m");
		return false;
	}

	/*
	 * Compare both addresses list (dns lookup and list of interface
	 * addresses) in a nested loop fashion: lists are not sorted, and we
	 * expect something like a dozen entry per list anyway.
	 */
	for (dns_addr = dns_lookup_addr;
		 dns_addr != NULL;
		 dns_addr = dns_addr->ai_next)
	{
		for (ifaddr = ifaddrList; ifaddr != NULL; ifaddr = ifaddr->ifa_next)
		{
			/*
			 * Some interfaces might have an empty ifa_addr, such as when using
			 * the PPTP protocol. With a NULL ifa_addr we can't inquire about
			 * the IP address and its netmask to compute any CIDR notation, so
			 * we skip the entry.
			 */
			if (ifaddr->ifa_addr == NULL)
			{
				log_debug("Skipping interface \"%s\" with NULL ifa_addr",
						  ifaddr->ifa_name);
				continue;
			}

			if (ifaddr->ifa_addr->sa_family == AF_INET &&
				dns_addr->ai_family == AF_INET)
			{
				struct sockaddr_in *ip =
					(struct sockaddr_in *) ifaddr->ifa_addr;

				if (ipv4eq(ip, (struct sockaddr_in *) dns_addr->ai_addr))
				{
					/*
					 * Found an IP address in the DNS answer that
					 * matches one of the interfaces IP addresses on
					 * the machine.
					 */
					freeaddrinfo(dns_lookup_addr);

					if (inet_ntop(AF_INET,
								  (void *) &(ip->sin_addr),
								  localIpAddress,
								  size) == NULL)
					{
						log_warn("Failed to determine local ip address: %m");
						return false;
					}

					return true;
				}
			}
			else if (ifaddr->ifa_addr->sa_family == AF_INET6 &&
					 dns_addr->ai_family == AF_INET6)
			{
				struct sockaddr_in6 *ip =
					(struct sockaddr_in6 *) ifaddr->ifa_addr;

				if (ipv6eq(ip, (struct sockaddr_in6 *) dns_addr->ai_addr))
				{
					/*
					 * Found an IP address in the DNS answer that
					 * matches one of the interfaces IP addresses on
					 * the machine.
					 */
					freeaddrinfo(dns_lookup_addr);

					if (inet_ntop(AF_INET6,
								  (void *) &(ip->sin6_addr),
								  localIpAddress,
								  size) == NULL)
					{
						/* check size >= INET6_ADDRSTRLEN */
						log_warn("Failed to determine local ip address: %m");
						return false;
					}

					return true;
				}
			}
		}
	}

	freeaddrinfo(dns_lookup_addr);
	return false;
}


/*
 * ip_address_type parses the hostname and determines whether it is an IPv4
 * address, IPv6 address, or DNS name.
 *
 * To edit pg HBA file, when given an IP address (rather than a hostname), we
 * need to compute the CIDR mask. In the case of ipv4, that's /32, in the case
 * of ipv6, that's /128. The `ip_address_type' function discovers which type of
 * IP address we are dealing with.
 */
IPType
ip_address_type(const char *hostname)
{
	struct in_addr ipv4;
	struct in6_addr ipv6;

	if (hostname == NULL)
	{
		return IPTYPE_NONE;
	}
	else if (inet_pton(AF_INET, hostname, &ipv4) == 1)
	{
		log_trace("hostname \"%s\" is ipv4", hostname);
		return IPTYPE_V4;
	}
	else if (inet_pton(AF_INET6, hostname, &ipv6) == 1)
	{
		log_trace("hostname \"%s\" is ipv6", hostname);
		return IPTYPE_V6;
	}
	return IPTYPE_NONE;
}


/*
 * findHostnameFromLocalIpAddress does a reverse DNS lookup from a given IP
 * address, and returns the first hostname of the DNS response.
 */
bool
findHostnameFromLocalIpAddress(char *localIpAddress, char *hostname, int size)
{
	int ret = 0;
	char hbuf[NI_MAXHOST];
	struct addrinfo *lookup, *ai;

	/* parse ipv4 or ipv6 address using getaddrinfo() */
	ret = getaddrinfo(localIpAddress, NULL, 0, &lookup);
	if (ret != 0)
	{
		log_warn("Failed to resolve DNS name \"%s\": %s",
				 localIpAddress, gai_strerror(ret));
		return false;
	}

	/* now reverse lookup (NI_NAMEREQD) the address with getnameinfo() */
	for (ai = lookup; ai; ai = ai->ai_next)
	{
		ret = getnameinfo(ai->ai_addr, ai->ai_addrlen,
						  hbuf, sizeof(hbuf), NULL, 0, NI_NAMEREQD);

		if (ret != 0)
		{
			log_warn("Failed to resolve hostname from address \"%s\": %s",
					 localIpAddress, gai_strerror(ret));
			return false;
		}

		sformat(hostname, size, "%s", hbuf);

		/* stop at the first hostname found */
		break;
	}
	freeaddrinfo(lookup);

	return true;
}<|MERGE_RESOLUTION|>--- conflicted
+++ resolved
@@ -61,13 +61,8 @@
 	if(!(*serviceName)){
 		/* try to get local hostname automagically */
 		char *local_hostname;
-<<<<<<< HEAD
 		
 		if(!gethostname(&local_hostname, sizeof(*local_hostname))){
-=======
-		size_t hostname_len;
-		if(!gethostname(local_hostname, hostname_len)){
->>>>>>> efd77135
 			log_warn("Failed to get local hostname");
 			return false;
 		}
