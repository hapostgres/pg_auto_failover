--- conflicted
+++ resolved
@@ -633,12 +633,9 @@
 pg_setup_get_local_connection_string(PostgresSetup *pgSetup,
 									 char *connectionString)
 {
-<<<<<<< HEAD
 	char pg_regress_sock_dir[MAXPGPATH];
 	char *connStringEnd = connectionString;
 	bool pg_regress_sock_dir_exists = env_exists("PG_REGRESS_SOCK_DIR");
-=======
-	char *pg_regress_sock_dir = getenv("PG_REGRESS_SOCK_DIR");
 	PQExpBuffer connStringBuffer = createPQExpBuffer();
 
 	if (connStringBuffer == NULL)
@@ -646,7 +643,6 @@
 		log_error("Failed to allocate memory");
 		return false;
 	}
->>>>>>> 84cbc672
 
 	appendPQExpBuffer(connStringBuffer, "port=%d dbname=%s",
 					  pgSetup->pgport, pgSetup->dbname);
