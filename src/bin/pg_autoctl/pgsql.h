/*
 * src/bin/pg_autoctl/pgsql.h
 *     Functions for interacting with a postgres server
 *
 * Copyright (c) Microsoft Corporation. All rights reserved.
 * Licensed under the PostgreSQL License.
 *
 */

#ifndef PGSQL_H
#define PGSQL_H


#include <limits.h>
#include <stdbool.h>

#include "libpq-fe.h"

#include "pgsetup.h"

/*
 * OID values from PostgreSQL src/include/catalog/pg_type.h
 */
#define BOOLOID 16
#define NAMEOID 19
#define INT4OID 23
#define INT8OID 20
#define TEXTOID 25
#define LSNOID 3220

/*
 * Maximum connection info length as used in walreceiver.h
 */
#define MAXCONNINFO 1024


/*
 * Maximum length of serialized pg_lsn value
 * It is taken from postgres file pg_lsn.c.
 * It defines MAXPG_LSNLEN to be 17 and
 * allocates a buffer 1 byte larger. We
 * went for 18 to make buffer allocation simpler.
 */
#define PG_LSN_MAXLENGTH 18

/*
 * pg_stat_replication.sync_state is one if:
 *   sync, async, quorum, potential
 */
#define PGSR_SYNC_STATE_MAXLENGTH 10

/*
 * We receive a list of "other nodes" from the monitor, and we store that list
 * in local memory. We pre-allocate the memory storage, and limit how many node
 * addresses we can handle because of the pre-allocation strategy.
 */
#define NODE_ARRAY_MAX_COUNT 12


/* abstract representation of a Postgres server that we can connect to */
typedef enum
{
	PGSQL_CONN_LOCAL = 0,
	PGSQL_CONN_MONITOR,
	PGSQL_CONN_COORDINATOR
} ConnectionType;

typedef struct PGSQL
{
	ConnectionType connectionType;
	char connectionString[MAXCONNINFO];
	PGconn *connection;
	bool connectFailFast;
} PGSQL;

/* PostgreSQL ("Grand Unified Configuration") setting */
typedef struct GUC
{
	char *name;
	char *value;
} GUC;

/* network address of a node in an HA group */
typedef struct NodeAddress
{
	int nodeId;
	char host[_POSIX_HOST_NAME_MAX];
	int port;
	char lsn[PG_LSN_MAXLENGTH];
	bool isPrimary;
} NodeAddress;

typedef struct NodeAddressArray
{
	int count;
	NodeAddress nodes[NODE_ARRAY_MAX_COUNT];
} NodeAddressArray;

/*
 * The replicationSource structure is used to pass the bits of a connection
 * string to the primary node around in several function calls. All the
 * information stored in there must fit in a connection string, so MAXCONNINFO
 * is a good proxy for their maximum size.
 */
typedef struct ReplicationSource
{
	NodeAddress primaryNode;
<<<<<<< HEAD
	char *userName;
	char *slotName;
	char *password;
	char *maximumBackupRate;
	char *backupDir;
	char *applicationName;
	char *targetLSN;
=======
	char userName[NAMEDATALEN];
	char slotName[MAXCONNINFO];
	char password[MAXCONNINFO];
	char maximumBackupRate[MAXCONNINFO];
	char backupDir[MAXCONNINFO];
	char applicationName[MAXCONNINFO];
>>>>>>> de7fdc50
	SSLOptions sslOptions;
} ReplicationSource;


/*
 * Arrange a generic way to parse PostgreSQL result from a query. Most of the
 * queries we need here return a single row of a single column, so that's what
 * the default context and parsing allows for.
 */

/* callback for parsing query results */
typedef void (ParsePostgresResultCB)(void *context, PGresult *result);

typedef enum
{
	PGSQL_RESULT_BOOL = 1,
	PGSQL_RESULT_INT,
	PGSQL_RESULT_BIGINT,
	PGSQL_RESULT_STRING
} QueryResultType;

/*
 * As a way to communicate the SQL STATE when an error occurs, every
 * pgsql_execute_with_params context structure must have the same first field,
 * an array of 5 characters (plus '\0' at the end).
 */
#define SQLSTATE_LENGTH 6

typedef struct AbstractResultContext
{
	char sqlstate[SQLSTATE_LENGTH];
} AbstractResultContext;

/* data structure for keeping a single-value query result */
typedef struct SingleValueResultContext
{
	char sqlstate[SQLSTATE_LENGTH];
	QueryResultType resultType;
	bool parsedOk;
	bool boolVal;
	int intVal;
	uint64_t bigint;
	char *strVal;
} SingleValueResultContext;


#define CHECK__SETTINGS_SQL \
	"select bool_and(ok) " \
	"from (" \
	"select current_setting('max_wal_senders')::int >= 4" \
	" union all " \
	"select current_setting('max_replication_slots')::int >= 4" \
	" union all " \
	"select current_setting('wal_level') in ('replica', 'logical')" \
	" union all " \
	"select current_setting('wal_log_hints') = 'on'"

#define CHECK_POSTGRESQL_NODE_SETTINGS_SQL \
	CHECK__SETTINGS_SQL \
	") as t(ok) "

#define CHECK_CITUS_NODE_SETTINGS_SQL \
	CHECK__SETTINGS_SQL \
	" union all " \
	"select lib = 'citus' " \
	"from unnest(string_to_array(" \
	"current_setting('shared_preload_libraries'), ',') " \
	" || array['not citus']) " \
	"with ordinality ast(lib, n) where n = 1" \
	") as t(ok) "

bool pgsql_init(PGSQL *pgsql, char *url, ConnectionType connectionType);
void pgsql_finish(PGSQL *pgsql);
void parseSingleValueResult(void *ctx, PGresult *result);
bool pgsql_execute_with_params(PGSQL *pgsql, const char *sql, int paramCount,
							   const Oid *paramTypes, const char **paramValues,
							   void *parseContext, ParsePostgresResultCB *parseFun);
bool pgsql_check_postgresql_settings(PGSQL *pgsql, bool isCitusInstanceKind,
									 bool *settings_are_ok);
bool pgsql_check_monitor_settings(PGSQL *pgsql, bool *settings_are_ok);
bool pgsql_is_in_recovery(PGSQL *pgsql, bool *is_in_recovery);
bool pgsql_reload_conf(PGSQL *pgsql);
bool pgsql_create_replication_slot(PGSQL *pgsql, const char *slotName);
bool pgsql_drop_replication_slot(PGSQL *pgsql, const char *slotName);
<<<<<<< HEAD
bool postgres_sprintf_replicationSlotName(int nodeId, char *slotName, int size);
bool pgsql_set_synchronous_standby_names(PGSQL *pgsql,
										 char *synchronous_standby_names);
bool pgsql_drop_replication_slots(PGSQL *pgsql);
bool pgsql_replication_slot_drop_removed(PGSQL *pgsql,
										 NodeAddressArray *nodeArray);
bool pgsql_replication_slot_maintain(PGSQL *pgsql, NodeAddressArray *nodeArray);
=======
>>>>>>> de7fdc50
bool postgres_sprintf_replicationSlotName(int nodeId, char *slotName, int size);
bool pgsql_set_synchronous_standby_names(PGSQL *pgsql,
										 char *synchronous_standby_names);
bool pgsql_replication_slot_drop_removed(PGSQL *pgsql,
										 NodeAddressArray *nodeArray);
bool pgsql_replication_slot_maintain(PGSQL *pgsql, NodeAddressArray *nodeArray);
bool postgres_sprintf_replicationSlotName(int nodeId, char *slotName, int size);
bool pgsql_enable_synchronous_replication(PGSQL *pgsql);
bool pgsql_disable_synchronous_replication(PGSQL *pgsql);
bool pgsql_set_default_transaction_mode_read_only(PGSQL *pgsql);
bool pgsql_set_default_transaction_mode_read_write(PGSQL *pgsql);
bool pgsql_checkpoint(PGSQL *pgsql);
bool pgsql_get_hba_file_path(PGSQL *pgsql, char *hbaFilePath, int maxPathLength);
bool pgsql_create_database(PGSQL *pgsql, const char *dbname, const char *owner);
bool pgsql_create_extension(PGSQL *pgsql, const char *name);
bool pgsql_create_user(PGSQL *pgsql, const char *userName, const char *password,
					   bool login, bool superuser, bool replication);
bool pgsql_has_replica(PGSQL *pgsql, char *userName, bool *hasReplica);
bool hostname_from_uri(const char *pguri,
					   char *hostname, int maxHostLength, int *port);
bool validate_connection_string(const char *connectionString);
bool pgsql_reset_primary_conninfo(PGSQL *pgsql);

bool pgsql_get_postgres_metadata(PGSQL *pgsql, bool *pg_is_in_recovery,
								 char *pgsrSyncState, char *currentLSN);
bool pgsql_get_last_wal_replay_lsn(PGSQL *pgsql, char *replayLSN);

bool pgsql_listen(PGSQL *pgsql, char *channels[]);

bool pgsql_alter_extension_update_to(PGSQL *pgsql,
									 const char *extname, const char *version);

#endif /* PGSQL_H */<|MERGE_RESOLUTION|>--- conflicted
+++ resolved
@@ -105,22 +105,13 @@
 typedef struct ReplicationSource
 {
 	NodeAddress primaryNode;
-<<<<<<< HEAD
-	char *userName;
-	char *slotName;
-	char *password;
-	char *maximumBackupRate;
-	char *backupDir;
-	char *applicationName;
-	char *targetLSN;
-=======
 	char userName[NAMEDATALEN];
 	char slotName[MAXCONNINFO];
 	char password[MAXCONNINFO];
 	char maximumBackupRate[MAXCONNINFO];
 	char backupDir[MAXCONNINFO];
 	char applicationName[MAXCONNINFO];
->>>>>>> de7fdc50
+	char targetLSN[MAXCONNINFO];
 	SSLOptions sslOptions;
 } ReplicationSource;
 
@@ -205,16 +196,6 @@
 bool pgsql_reload_conf(PGSQL *pgsql);
 bool pgsql_create_replication_slot(PGSQL *pgsql, const char *slotName);
 bool pgsql_drop_replication_slot(PGSQL *pgsql, const char *slotName);
-<<<<<<< HEAD
-bool postgres_sprintf_replicationSlotName(int nodeId, char *slotName, int size);
-bool pgsql_set_synchronous_standby_names(PGSQL *pgsql,
-										 char *synchronous_standby_names);
-bool pgsql_drop_replication_slots(PGSQL *pgsql);
-bool pgsql_replication_slot_drop_removed(PGSQL *pgsql,
-										 NodeAddressArray *nodeArray);
-bool pgsql_replication_slot_maintain(PGSQL *pgsql, NodeAddressArray *nodeArray);
-=======
->>>>>>> de7fdc50
 bool postgres_sprintf_replicationSlotName(int nodeId, char *slotName, int size);
 bool pgsql_set_synchronous_standby_names(PGSQL *pgsql,
 										 char *synchronous_standby_names);
