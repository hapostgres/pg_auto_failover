--- conflicted
+++ resolved
@@ -248,11 +248,7 @@
 	}
 
 	log_info("Postgres setup for PGDATA \"%s\" is ok, "
-<<<<<<< HEAD
 			 "running with port %d and pid %d",
-=======
-			 "running with PID %d and port %d",
->>>>>>> 11b1ec1d
 			 pgSetup->pgdata, pgSetup->pidFile.port, pgSetup->pidFile.pid);
 }
 
