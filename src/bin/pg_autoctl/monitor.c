/*
 * src/bin/pg_autoctl/monitor.c
 *	 API for interacting with the monitor
 *
 * Copyright (c) Microsoft Corporation. All rights reserved.
 * Licensed under the PostgreSQL License.
 *
 */
#include <inttypes.h>
#include <limits.h>
#include <sys/select.h>
#include <time.h>
#include <unistd.h>

#include "defaults.h"
#include "log.h"
#include "monitor.h"
#include "monitor_config.h"
#include "parsing.h"
#include "pgsql.h"

#define STR_ERRCODE_OBJECT_IN_USE "55006"

typedef struct NodeAddressParseContext
{
	char sqlstate[SQLSTATE_LENGTH];
	NodeAddress *node;
	bool parsedOK;
} NodeAddressParseContext;

typedef struct NodeAddressArrayParseContext
{
	char sqlstate[SQLSTATE_LENGTH];
	NodeAddressArray *nodesArray;
	bool parsedOK;
} NodeAddressArrayParseContext;

typedef struct MonitorAssignedStateParseContext
{
	char sqlstate[SQLSTATE_LENGTH];
	MonitorAssignedState *assignedState;
	bool parsedOK;
} MonitorAssignedStateParseContext;

<<<<<<< HEAD
typedef struct NodeReplicationSettingsParseContext
{
	char sqlstate[SQLSTATE_LENGTH];
	int candidatePriority;
	bool replicationQuorum;
	bool parsedOK;
} NodeReplicationSettingsParseContext;

=======
>>>>>>> d53f13fe
/* either "monitor" or "formation" */
#define CONNTYPE_LENGTH 10

typedef struct FormationURIParseContext
{
<<<<<<< HEAD
	char sqlstate[SQLSTATE_LENGTH];
=======
>>>>>>> d53f13fe
	char connType[CONNTYPE_LENGTH];
	char connName[BUFSIZE];
	char connURI[BUFSIZE];
	bool parsedOK;
} FormationURIParseContext;

typedef struct MonitorExtensionVersionParseContext
{
	char sqlstate[SQLSTATE_LENGTH];
	MonitorExtensionVersion *version;
	bool parsedOK;
} MonitorExtensionVersionParseContext;

static bool parseNode(PGresult *result, int rowNumber, NodeAddress *node);
static void parseNodeResult(void *ctx, PGresult *result);
static void parseNodeArray(void *ctx, PGresult *result);
static void parseNodeState(void *ctx, PGresult *result);
static void parseNodeReplicationSettings(void *ctx, PGresult *result);
static void printCurrentState(void *ctx, PGresult *result);
static void printLastEvents(void *ctx, PGresult *result);
static void printFormationURI(void *ctx, PGresult *result);
static void parseCoordinatorNode(void *ctx, PGresult *result);
static void parseExtensionVersion(void *ctx, PGresult *result);

static bool prepare_connection_to_current_system_user(Monitor *source,
													  Monitor *target);

/*
 * monitor_init initialises a Monitor struct to connect to the given
 * database URL.
 */
bool
monitor_init(Monitor *monitor, char *url)
{
	if (!pgsql_init(&monitor->pgsql, url, PGSQL_CONN_MONITOR))
	{
		/* URL must be invalid, pgsql_init logged an error */
		return false;
	}

	return true;
}


/*
<<<<<<< HEAD
 * monitor_get_nodes gets the hostname and port of all the nodes in the given
 * group.
 */
bool
monitor_get_nodes(Monitor *monitor, char *formation, int groupId,
				  NodeAddressArray *nodeArray)
=======
 * monitor_get_other_node gets the hostname and port of all the nodes in the
 * given group.
 */
bool
monitor_get_other_node(Monitor *monitor,
					   char *myHost, int myPort, NodeAddress *node)
>>>>>>> d53f13fe
{
	PGSQL *pgsql = &monitor->pgsql;
	const char *sql =
		groupId == -1
		? "SELECT * FROM pgautofailover.get_nodes($1)"
		: "SELECT * FROM pgautofailover.get_nodes($1, $2)";
	int paramCount = 1;
	Oid paramTypes[2] = { TEXTOID, INT4OID };
	const char *paramValues[2] = { 0 };
	NodeAddressArrayParseContext parseContext = { { 0 }, nodeArray, false };

	paramValues[0] = formation;

	if (groupId > -1)
	{
		IntString myGroupIdString = intToString(groupId);

		++paramCount;
		paramValues[1] = myGroupIdString.strValue;
	}

	if (!pgsql_execute_with_params(pgsql, sql,
								   paramCount, paramTypes, paramValues,
								   &parseContext, parseNodeArray))
	{
		log_error("Failed to get other nodes from the monitor while running "
				  "\"%s\" with formation %s and group %d",
				  sql, formation, groupId);
		return false;
	}

	/* disconnect from PostgreSQL now */
	pgsql_finish(&monitor->pgsql);

	if (!parseContext.parsedOK)
	{
		log_error("Failed to get the other nodes from the monitor while "
				  "running \"%s\" with formation %s and group %d because "
				  "it returned an unexpected result. "
				  "See previous line for details.",
				  sql, formation, groupId);
		return false;
	}

	return true;
}


/*
 * monitor_print_nodes gets all the nodes in the given group and prints them
 * out to stdout in a human-friendly tabular format.
 */
bool
monitor_print_nodes(Monitor *monitor, char *formation, int groupId)
{
	NodeAddressArray nodesArray;

	if (!monitor_get_nodes(monitor, formation, groupId, &nodesArray))
	{
		/* errors have already been logged */
		return false;
	}

	(void) printNodeArray(&nodesArray);

	return true;
}


/*
 * monitor_get_other_nodes_as_json gets the hostname and port of the other node
 * in the group and prints them out in JSON format.
 */
bool
monitor_print_nodes_as_json(Monitor *monitor, char *formation, int groupId)
{
	PGSQL *pgsql = &monitor->pgsql;
	SingleValueResultContext context = { { 0 }, PGSQL_RESULT_STRING, false };

	const char *sql =
		groupId == -1
		?
		"SELECT jsonb_pretty(jsonb_agg(row_to_json(nodes)))"
		"  FROM pgautofailover.get_nodes($1) as nodes"
		:
		"SELECT jsonb_pretty(jsonb_agg(row_to_json(nodes)))"
		"  FROM pgautofailover.get_nodes($1, $2) as nodes";

	int paramCount = 1;
	Oid paramTypes[2] = { TEXTOID, INT4OID };
	const char *paramValues[2] = { 0 };

	paramValues[0] = formation;

	if (groupId > -1)
	{
		IntString myGroupIdString = intToString(groupId);

		++paramCount;
		paramValues[1] = myGroupIdString.strValue;
	}

	if (!pgsql_execute_with_params(pgsql, sql,
								   paramCount, paramTypes, paramValues,
								   &context, &parseSingleValueResult))
	{
		log_error("Failed to get the nodes from the monitor while running "
				  "\"%s\" with formation %s and group %d",
				  sql, formation, groupId);
		return false;
	}

	/* disconnect from PostgreSQL now */
	pgsql_finish(&monitor->pgsql);

	if (!context.parsedOk)
	{
		log_error("Failed to get the other nodes from the monitor while "
				  "running \"%s\" with formation %s and group %d because "
				  "it returned an unexpected result. "
				  "See previous line for details.",
				  sql, formation, groupId);
		return false;
	}

	fprintf(stdout, "%s\n", context.strVal);

	return true;
}


/*
 * monitor_get_other_nodes gets the hostname and port of the other node in the
 * group.
 */
bool
monitor_get_other_nodes(Monitor *monitor,
						char *myHost, int myPort, NodeState currentState,
						NodeAddressArray *nodeArray)
{
	PGSQL *pgsql = &monitor->pgsql;
	const char *sql =
		currentState == ANY_STATE
		? "SELECT * FROM pgautofailover.get_other_nodes($1, $2)"
		: "SELECT * FROM pgautofailover.get_other_nodes($1, $2, "
		"$3::pgautofailover.replication_state)";
	int paramCount = 2;
	Oid paramTypes[3] = { TEXTOID, INT4OID, TEXTOID };
	const char *paramValues[3] = { 0 };
	NodeAddressArrayParseContext parseContext = { { 0 }, nodeArray, false };
	IntString myPortString = intToString(myPort);

	paramValues[0] = myHost;
	paramValues[1] = myPortString.strValue;

	if (currentState != ANY_STATE)
	{
		++paramCount;
		paramValues[2] = NodeStateToString(currentState);
	}

	if (!pgsql_execute_with_params(pgsql, sql,
								   paramCount, paramTypes, paramValues,
								   &parseContext, parseNodeArray))
	{
		log_error("Failed to get other nodes from the monitor while running "
				  "\"%s\" with host %s and port %d", sql, myHost, myPort);
		return false;
	}

	/* disconnect from PostgreSQL now */
	pgsql_finish(&monitor->pgsql);

	if (!parseContext.parsedOK)
	{
		log_error("Failed to get the other nodes from the monitor while running "
				  "\"%s\" with host %s and port %d because it returned an "
				  "unexpected result. See previous line for details.",
				  sql, myHost, myPort);
		return false;
	}

	return true;
}


/*
 * monitor_print_other_nodes gets the other nodes from the monitor and then
 * prints them to stdout in a human-friendly tabular format.
 */
bool
monitor_print_other_nodes(Monitor *monitor,
						  char *myHost, int myPort, NodeState currentState)
{
	NodeAddressArray otherNodesArray;

	if (!monitor_get_other_nodes(monitor,
								 myHost, myPort, currentState,
								 &otherNodesArray))
	{
		/* errors have already been logged */
		return false;
	}

	(void) printNodeArray(&otherNodesArray);

	return true;
}


/*
 * monitor_print_other_node_as_json gets the hostname and port of the other
 * node in the group as a JSON string and prints it to given stream.
 */
bool
monitor_print_other_nodes_as_json(Monitor *monitor,
								  char *myHost, int myPort,
								  NodeState currentState)
{
	PGSQL *pgsql = &monitor->pgsql;
	SingleValueResultContext context = { { 0 }, PGSQL_RESULT_STRING, false };

	const char *sql =
		currentState == ANY_STATE
		?
		"SELECT jsonb_pretty(jsonb_agg(row_to_json(nodes)))"
		" FROM pgautofailover.get_other_nodes($1, $2) as nodes"
		:
		"SELECT jsonb_pretty(jsonb_agg(row_to_json(nodes)))"
		" FROM pgautofailover.get_other_nodes($1, $2, "
		"$3::pgautofailover.replication_state) as nodes";

	int paramCount = 2;
	Oid paramTypes[3] = { TEXTOID, INT4OID, TEXTOID };
	const char *paramValues[3] = { 0 };
	IntString myPortString = intToString(myPort);

	paramValues[0] = myHost;
	paramValues[1] = myPortString.strValue;

	if (currentState != ANY_STATE)
	{
		++paramCount;
		paramValues[2] = NodeStateToString(currentState);
	}

	if (!pgsql_execute_with_params(pgsql, sql,
								   paramCount, paramTypes, paramValues,
								   &context, &parseSingleValueResult))
	{
		log_error("Failed to get the other nodes from the monitor while running "
				  "\"%s\" with host %s and port %d", sql, myHost, myPort);
		return false;
	}

	/* disconnect from PostgreSQL now */
	pgsql_finish(&monitor->pgsql);

	if (!context.parsedOk)
	{
		log_error("Failed to get the other nodes from the monitor while running "
				  "\"%s\" with host %s and port %d because it returned an "
				  "unexpected result. See previous line for details.",
				  sql, myHost, myPort);
		return false;
	}

<<<<<<< HEAD
	fprintf(stdout, "%s\n", context.strVal);
=======
	log_info("Other node in the HA group is %s:%d", node->host, node->port);
>>>>>>> d53f13fe

	return true;
}


/*
 * monitor_get_primary gets the primary node in a give formation and group.
 */
bool
monitor_get_primary(Monitor *monitor, char *formation, int groupId,
					NodeAddress *node)
{
	PGSQL *pgsql = &monitor->pgsql;
	const char *sql = "SELECT * FROM pgautofailover.get_primary($1, $2)";
	int paramCount = 2;
	Oid paramTypes[2] = { TEXTOID, INT4OID };
	const char *paramValues[2];
	NodeAddressParseContext parseContext = { { 0 }, node, false };
	IntString groupIdString = intToString(groupId);

	paramValues[0] = formation;
	paramValues[1] = groupIdString.strValue;

	if (!pgsql_execute_with_params(pgsql, sql,
								   paramCount, paramTypes, paramValues,
								   &parseContext, parseNodeResult))
	{
		log_error(
			"Failed to get the primary node in the HA group from the monitor "
			"while running \"%s\" with formation \"%s\" and group ID %d",
			sql, formation, groupId);
		return false;
	}

	/* disconnect from PostgreSQL now */
	pgsql_finish(&monitor->pgsql);

	if (!parseContext.parsedOK)
	{
		log_error(
			"Failed to get the primary node from the monitor while running "
			"\"%s\" with formation \"%s\" and group ID %d because it returned an "
			"unexpected result. See previous line for details.",
			sql, formation, groupId);
		return false;
	}

	/* The monitor function pgautofailover.get_primary only returns 3 fields */
	node->isPrimary = true;

	log_debug("The primary node returned by the monitor is %s:%d, with id %d",
			  node->host, node->port, node->nodeId);

	return true;
}


/*
 * monitor_get_coordinator gets the coordinator node in a given formation.
 */
bool
monitor_get_coordinator(Monitor *monitor, char *formation, NodeAddress *node)
{
	PGSQL *pgsql = &monitor->pgsql;
	const char *sql = "SELECT * FROM pgautofailover.get_coordinator($1)";
	int paramCount = 1;
	Oid paramTypes[1] = { TEXTOID };
	const char *paramValues[1];
	NodeAddressParseContext parseContext = { { 0 }, node, false };

	paramValues[0] = formation;

	if (!pgsql_execute_with_params(pgsql, sql,
								   paramCount, paramTypes, paramValues,
								   &parseContext, parseCoordinatorNode))
	{
		log_error("Failed to get the coordinator node from the monitor, "
				  "while running \"%s\" with formation \"%s\".",
				  sql, formation);
		return false;
	}

	/* disconnect from PostgreSQL now */
	pgsql_finish(&monitor->pgsql);

	if (!parseContext.parsedOK)
	{
		log_error("Failed to get the coordinator node from the monitor "
				  "while running \"%s\" with formation \"%s\" "
				  "because it returned an unexpected result. "
				  "See previous line for details.",
				  sql, formation);
		return false;
	}

	if (parseContext.node == NULL)
	{
		log_error("Failed to get the coordinator node from the monitor: "
				  "the monitor returned an empty result set, there's no "
				  "known available coordinator node at this time in "
				  "formation \"%s\"", formation);
		return false;
	}

	log_debug("The coordinator node returned by the monitor is %s:%d",
			  node->host, node->port);

	return true;
}


/*
 * monitor_register_node performs the initial registration of a node with the
 * monitor in the given formation.
 *
 * The caller can specify a desired group ID, which will result in the node
 * being added to the group unless it is already full. If the groupId is -1,
 * the monitor will pick a group.
 *
 * The initialState can be used to indicate that the operator wants to
 * initialize the node in a specific state directly. This can be useful to add
 * a standby to an already running primary node, doing the pg_basebackup
 * directly.
 *
 * The initialState can also be used to indicate that the node is already
 * correctly initialised in a particular state. This can be useful when
 * bringing back a keeper after replacing the monitor.
 *
 * The node ID and group ID selected by the monitor, as well as the goal
 * state, are set in assignedState, which must not be NULL.
 */
bool
monitor_register_node(Monitor *monitor, char *formation, char *host, int port,
					  char *dbname, int desiredGroupId, NodeState initialState,
					  PgInstanceKind kind, int candidatePriority, bool quorum,
					  MonitorAssignedState *assignedState)
{
	PGSQL *pgsql = &monitor->pgsql;
	const char *sql =
		"SELECT * FROM pgautofailover.register_node($1, $2, $3, $4, $5, "
		"$6::pgautofailover.replication_state, $7, $8, $9)";
	int paramCount = 9;
	Oid paramTypes[9] = { TEXTOID, TEXTOID, INT4OID, NAMEOID, INT4OID,
						  TEXTOID, TEXTOID, INT4OID, BOOLOID };
	const char *paramValues[9];
	MonitorAssignedStateParseContext parseContext =
		{ { 0 }, assignedState, false };
	const char *nodeStateString = NodeStateToString(initialState);

	paramValues[0] = formation;
	paramValues[1] = host;
	paramValues[2] = intToString(port).strValue;
	paramValues[3] = dbname;
	paramValues[4] = intToString(desiredGroupId).strValue;
	paramValues[5] = nodeStateString;
	paramValues[6] = nodeKindToString(kind);
	paramValues[7] = intToString(candidatePriority).strValue;
	paramValues[8] = quorum ? "true" : "false";


	if (!pgsql_execute_with_params(pgsql, sql,
								   paramCount, paramTypes, paramValues,
								   &parseContext, parseNodeState))
	{
		/* disconnect from PostgreSQL now */
		pgsql_finish(&monitor->pgsql);

		if (strcmp(parseContext.sqlstate, STR_ERRCODE_OBJECT_IN_USE) == 0)
		{
			log_warn("Failed to register node %s:%d in group %d of "
					 "formation \"%s\" with initial state \"%s\" "
					 "because the monitor is already registering another "
					 "standby, retrying in %ds",
					 host, port, desiredGroupId, formation, nodeStateString,
					 PG_AUTOCTL_KEEPER_SLEEP_TIME);

			sleep(PG_AUTOCTL_KEEPER_SLEEP_TIME);
			return monitor_register_node(monitor, formation, host, port,
										 dbname, desiredGroupId, initialState,
										 kind, candidatePriority, quorum,
										 assignedState);
		}

		log_error("Failed to register node %s:%d in group %d of formation \"%s\" "
				  "with initial state \"%s\", see previous lines for details",
				  host, port, desiredGroupId, formation, nodeStateString);
		return false;
	}

	/* disconnect from PostgreSQL now */
	pgsql_finish(&monitor->pgsql);

	if (!parseContext.parsedOK)
	{
		log_error("Failed to register node %s:%d in group %d of formation \"%s\" "
				  "with initial state \"%s\" because the monitor returned an "
				  "unexpected result, see previous lines for details",
				  host, port, desiredGroupId, formation, nodeStateString);
		return false;
	}

	log_info("Registered node %s:%d with id %d in formation \"%s\", "
			 "group %d, state \"%s\"",
			 host, port, assignedState->nodeId,
			 formation, assignedState->groupId,
			 NodeStateToString(assignedState->state));

	return true;
}


/*
 * monitor_node_active communicates the current state of the node to the
 * monitor and puts the new goal state to assignedState, which must not
 * be NULL.
 */
bool
monitor_node_active(Monitor *monitor,
					char *formation, char *host, int port, int nodeId,
					int groupId, NodeState currentState,
					bool pgIsRunning,
					char *currentLSN, char *pgsrSyncState,
					MonitorAssignedState *assignedState)
{
	PGSQL *pgsql = &monitor->pgsql;
	const char *sql =
		"SELECT * FROM pgautofailover.node_active($1, $2, $3, $4, $5, "
		"$6::pgautofailover.replication_state, $7, $8, $9)";
	int paramCount = 9;
	Oid paramTypes[9] = { TEXTOID, TEXTOID, INT4OID, INT4OID,
						  INT4OID, TEXTOID, BOOLOID, LSNOID, TEXTOID };
	const char *paramValues[9];
	MonitorAssignedStateParseContext parseContext =
		{ { 0 }, assignedState, false };
	const char *nodeStateString = NodeStateToString(currentState);

	paramValues[0] = formation;
	paramValues[1] = host;
	paramValues[2] = intToString(port).strValue;
	paramValues[3] = intToString(nodeId).strValue;
	paramValues[4] = intToString(groupId).strValue;
	paramValues[5] = nodeStateString;
	paramValues[6] = pgIsRunning ? "true" : "false";
	paramValues[7] = currentLSN;
	paramValues[8] = pgsrSyncState;

	if (!pgsql_execute_with_params(pgsql, sql,
								   paramCount, paramTypes, paramValues,
								   &parseContext, parseNodeState))
	{
		log_error("Failed to get node state for node %d (%s:%d) "
				  "in group %d of formation \"%s\" with initial state "
				  "\"%s\", replication state \"%s\", "
				  "and current lsn \"%s\", "
				  "see previous lines for details",
				  nodeId, host, port, groupId, formation, nodeStateString,
				  pgsrSyncState, currentLSN);
		return false;
	}

	/* disconnect from PostgreSQL now */
	pgsql_finish(&monitor->pgsql);

	if (!parseContext.parsedOK)
	{
		log_error("Failed to get node state for node %d (%s:%d) in group %d of formation "
				  "\"%s\" with initial state \"%s\", replication state \"%s\","
				  " and current lsn \"%s\""
				  " because the monitor returned an unexpected result, "
				  "see previous lines for details",
				  nodeId, host, port, groupId, formation, nodeStateString,
				  pgsrSyncState, currentLSN);
		return false;
	}

	return true;
}


/*
 * monitor_set_node_candidate_priority updates the monitor on the changes
 * in the node candidate priority.
 */
bool
monitor_set_node_candidate_priority(Monitor *monitor,
									int nodeid, char* nodeName, int nodePort,
									int candidate_priority)
{
	PGSQL *pgsql = &monitor->pgsql;
	const char *sql =
		"SELECT pgautofailover.set_node_candidate_priority($1, $2, $3, $4)";
	int paramCount = 4;
	Oid paramTypes[4] = { INT4OID, TEXTOID, INT4OID, INT4OID};
	const char *paramValues[4];
	char *candidatePriorityText = intToString(candidate_priority).strValue;
	bool success = true;

	paramValues[0] = intToString(nodeid).strValue;
	paramValues[1] = nodeName,
	paramValues[2] = intToString(nodePort).strValue;
	paramValues[3] = candidatePriorityText;

	if (!pgsql_execute_with_params(pgsql, sql,
								   paramCount, paramTypes, paramValues,
								   NULL, NULL))
	{
		log_error("Failed to update node candidate priority on node %d"
				  " for candidate_priority: \"%s\"",
				  nodeid, candidatePriorityText);

		success = false;
	}

	return success;
}


/*
 * monitor_set_node_replication_quorum updates the monitor on the changes
 * in the node replication quorum.
 */
bool
monitor_set_node_replication_quorum(Monitor *monitor, int nodeid,
									char* nodeName, int nodePort,
									bool replicationQuorum)
{
	PGSQL *pgsql = &monitor->pgsql;
	const char *sql =
		"SELECT pgautofailover.set_node_replication_quorum($1, $2, $3, $4)";
	int paramCount = 4;
	Oid paramTypes[4] = { INT4OID, TEXTOID, INT4OID, BOOLOID };
	const char *paramValues[4];
	char *replicationQuorumText = replicationQuorum ? "true" : "false";
	bool success = true;

	paramValues[0] = intToString(nodeid).strValue;
	paramValues[1] = nodeName;
	paramValues[2] = intToString(nodePort).strValue;
	paramValues[3] = replicationQuorumText;

	if (!pgsql_execute_with_params(pgsql, sql, paramCount, paramTypes,
								   paramValues, NULL, NULL))
	{
		log_error("Failed to update node replication quorum on node %d"
				  " and replication_quorum: \"%s\"",
				  nodeid, replicationQuorumText);

		success = false;
	}

	return success;
}

/*
 * monitor_get_node_replication_settings retrieves replication settings
 * from the monitor.
 */
bool
monitor_get_node_replication_settings(Monitor *monitor, int nodeid,
		 	 	 	 	 	 	 	  NodeReplicationSettings *settings)
{
	PGSQL *pgsql = &monitor->pgsql;
	const char *sql =
		"SELECT candidatepriority, replicationquorum FROM pgautofailover.node "
		"WHERE nodeid = $1";
	int paramCount = 1;
	Oid paramTypes[1] = { INT4OID };
	const char *paramValues[1];
	NodeReplicationSettingsParseContext parseContext =
		{ { 0 }, -1, false, false };

	paramValues[0] = intToString(nodeid).strValue;

	if (!pgsql_execute_with_params(pgsql, sql,
								   paramCount, paramTypes, paramValues,
								   &parseContext, parseNodeReplicationSettings))
	{
		log_error("Failed to retrieve node settings for node \"%d\".", nodeid);
		/* disconnect from monitor */
		pgsql_finish(&monitor->pgsql);

		return false;
	}

	/* disconnect from monitor */
	pgsql_finish(&monitor->pgsql);

	if (!parseContext.parsedOK)
	{
		return false;
	}

	settings->candidatePriority = parseContext.candidatePriority;
	settings->replicationQuorum = parseContext.replicationQuorum;

	return true;
}


/*
<<<<<<< HEAD
 * parseNodeReplicationSettings parses nore replication settings
 * from query output.
=======
 * monitor_perform_failover calls the pgautofailover.monitor_perform_failover
 * function on the monitor.
 */
bool
monitor_perform_failover(Monitor *monitor, char *formation, int group)
{
	PGSQL *pgsql = &monitor->pgsql;
	const char *sql = "SELECT pgautofailover.perform_failover($1, $2)";
	int paramCount = 2;
	Oid paramTypes[2] = { TEXTOID, INT4OID };
	const char *paramValues[2];

	paramValues[0] = formation;
	paramValues[1] = intToString(group).strValue;

	/*
	 * pgautofailover.perform_failover() returns VOID.
	 */
	if (!pgsql_execute_with_params(pgsql, sql,
								   paramCount, paramTypes, paramValues,
								   NULL, NULL))
	{
		log_error("Failed to perform failover for formation %s and group %d",
				  formation, group);
		return false;
	}

	/* disconnect from PostgreSQL now */
	pgsql_finish(&monitor->pgsql);

	return true;
}


/*
 * parseNode parses a hostname and a port from the libpq result and writes
 * it to the NodeAddressParseContext pointed to by ctx.
>>>>>>> d53f13fe
 */
static void
parseNodeReplicationSettings(void *ctx, PGresult *result)
{
	NodeReplicationSettingsParseContext *context =
		(NodeReplicationSettingsParseContext *) ctx;
	char *value = NULL;
	int errors = 0;

	if (PQntuples(result) != 1)
	{
		log_error("Query returned %d rows, expected 1", PQntuples(result));
		context->parsedOK = false;
		return;
	}

	if (PQnfields(result) != 2)
	{
		log_error("Query returned %d columns, expected 2", PQnfields(result));
		context->parsedOK = false;
		return;
	}

	value = PQgetvalue(result, 0, 0);
	if (sscanf(value, "%d", &context->candidatePriority) != 1)
	{
		log_error("Invalid failover candidate priority \"%s\" "
				  "returned by monitor", value);
		++errors;
	}

	value = PQgetvalue(result, 0, 1);
	if (value == NULL || ( (*value != 't') && (*value != 'f')))
	{
		log_error("Invalid replication quorum \"%s\" "
				  "returned by monitor", value);
		++errors;
	}
	else
	{
		context->replicationQuorum = (*value) =='t';
	}

	if (errors > 0)
	{
		context->parsedOK = false;
		return;
	}

	/* if we reach this line, then we're good. */
	context->parsedOK = true;
}


/*
 * monitor_get_formation_number_sync_standbys retrieves number-sync-standbys
 * property for formation from the monitor. The function returns true upon
 * success.
 */
bool
monitor_get_formation_number_sync_standbys(Monitor *monitor, char *formation,
										   int *numberSyncStandbys)
{
	PGSQL *pgsql = &monitor->pgsql;
	const char *sql =
		"SELECT number_sync_standbys FROM pgautofailover.formation "
		"WHERE formationid = $1";
	int paramCount = 1;
	Oid paramTypes[1] = { TEXTOID};
	const char *paramValues[1];
	SingleValueResultContext parseContext = { { 0 }, PGSQL_RESULT_INT, false };
	paramValues[0] = formation;

	if (!pgsql_execute_with_params(pgsql, sql,
								   paramCount, paramTypes, paramValues,
								   &parseContext, parseSingleValueResult))
	{
		log_error("Failed to retrieve settings for formation \"%s\".",
				  formation);

		/* disconnect from monitor */
		pgsql_finish(&monitor->pgsql);

		return false;
	}

	/* disconnect from monitor */
	pgsql_finish(&monitor->pgsql);

	if (!parseContext.parsedOk)
	{
		return false;
	}

	*numberSyncStandbys = parseContext.intVal;

	return true;
}


/*
 * monitor_set_formation_number_sync_standbys sets number-sync-standbys
 * property for formation at the monitor. The function returns true upon
 * success.
 */
bool
monitor_set_formation_number_sync_standbys(Monitor *monitor, char *formation,
										   int numberSyncStandbys)
{
	PGSQL *pgsql = &monitor->pgsql;
	const char *sql =
		"SELECT pgautofailover.set_formation_number_sync_standbys($1, $2)";
	int paramCount = 2;
	Oid paramTypes[2] = { TEXTOID, INT4OID};
	const char *paramValues[2];
	SingleValueResultContext parseContext = { { 0 }, PGSQL_RESULT_BOOL, false };
	paramValues[0] = formation;
	paramValues[1] = intToString(numberSyncStandbys).strValue;

	if (!pgsql_execute_with_params(pgsql, sql,
								   paramCount, paramTypes, paramValues,
								   &parseContext, parseSingleValueResult))
	{
		log_error("Failed to update number-sync-standbys for formation \"%s\".",
				  formation);

		/* disconnect from monitor */
		pgsql_finish(&monitor->pgsql);

		return false;
	}

	if (!parseContext.parsedOk)
	{
		return false;
	}

	return parseContext.boolVal;
}


/*
 * monitor_remove calls the pgautofailover.monitor_remove function on the
 * monitor.
 */
bool
monitor_remove(Monitor *monitor, char *host, int port)
{
	SingleValueResultContext context = { { 0 }, PGSQL_RESULT_BOOL, false };
	PGSQL *pgsql = &monitor->pgsql;
	const char *sql = "SELECT pgautofailover.remove_node($1, $2)";
	int paramCount = 2;
	Oid paramTypes[2] = { TEXTOID, INT4OID };
	const char *paramValues[2];

	paramValues[0] = host;
	paramValues[1] = intToString(port).strValue;

	if (!pgsql_execute_with_params(pgsql, sql,
								   paramCount, paramTypes, paramValues,
								   &context, &parseSingleValueResult))
	{
		log_error("Failed to remove node %s:%d from the monitor", host, port);
		return false;
	}

	/* disconnect from PostgreSQL now */
	pgsql_finish(&monitor->pgsql);

	if (!context.parsedOk)
	{
		log_error("Failed to remove node %s:%d from the monitor: "
				  "could not parse monitor's result.", host, port);
		return false;
	}

	/*
	 * We ignore the return value of pgautofailover.remove_node:
	 *  - if it's true, then the node has been removed
	 *  - if it's false, then the node didn't exist in the first place
	 *
	 * The only case where we return false here is when we failed to run the
	 * pgautofailover.remove_node function on the monitor, see above.
	 */
	return true;
}


/*
 * monitor_perform_failover calls the pgautofailover.monitor_perform_failover
 * function on the monitor.
 */
bool
monitor_perform_failover(Monitor *monitor, char *formation, int group)
{
	PGSQL *pgsql = &monitor->pgsql;
	const char *sql = "SELECT pgautofailover.perform_failover($1, $2)";
	int paramCount = 2;
	Oid paramTypes[2] = { TEXTOID, INT4OID };
	const char *paramValues[2];

	paramValues[0] = formation;
	paramValues[1] = intToString(group).strValue;

	/*
	 * pgautofailover.perform_failover() returns VOID.
	 */
	if (!pgsql_execute_with_params(pgsql, sql,
								   paramCount, paramTypes, paramValues,
								   NULL, NULL))
	{
		log_error("Failed to perform failover for formation %s and group %d",
				  formation, group);
		return false;
	}

	/* disconnect from PostgreSQL now */
	pgsql_finish(&monitor->pgsql);

	return true;
}


/*
 * parseNode parses a hostname and a port from the libpq result and writes
 * it to the NodeAddressParseContext pointed to by ctx.
 */
static bool
parseNode(PGresult *result, int rowNumber, NodeAddress *node)
{
	char *value = NULL;
	int hostLength = 0;

	if (PQgetisnull(result, rowNumber, 0)
		|| PQgetisnull(result, rowNumber, 1)
		|| PQgetisnull(result, rowNumber, 2))
	{
		log_error("NodeId, hostname or port returned by monitor is NULL");
		return false;
	}

	value = PQgetvalue(result, rowNumber, 0);
	node->nodeId = strtol(value, NULL, 0);
	if (node->nodeId == 0)
	{
		log_error("Invalid nodeId \"%s\" returned by monitor", value);
		return false;
	}

	value = PQgetvalue(result, rowNumber, 1);
	hostLength = strlcpy(node->host, value, _POSIX_HOST_NAME_MAX);
	if (hostLength >= _POSIX_HOST_NAME_MAX)
	{
		log_error("Hostname \"%s\" returned by monitor is %d characters, "
				  "the maximum supported by pg_autoctl is %d",
				  value, hostLength, _POSIX_HOST_NAME_MAX - 1);
		return false;
	}

	value = PQgetvalue(result, rowNumber, 2);
	node->port = strtol(value, NULL, 0);
	if (node->port == 0)
	{
		log_error("Invalid port number \"%s\" returned by monitor", value);
		return false;
	}

	/*
	 * pgautofailover.get_other_nodes also returns the LSN and is_primary bits
	 * of information.
	 */
	if (PQnfields(result) == 5)
	{
		/* we trust Postgres pg_lsn data type to fit in our PG_LSN_MAXLENGTH */
		value = PQgetvalue(result, rowNumber, 3);
		strlcpy(node->lsn, value, PG_LSN_MAXLENGTH);

		value = PQgetvalue(result, rowNumber, 4);
		node->isPrimary = strcmp(value, "t") == 0;
	}

	return true;
}


/*
 * parseNode parses a hostname and a port from the libpq result and writes
 * it to the NodeAddressParseContext pointed to by ctx.
 */
static void
parseNodeResult(void *ctx, PGresult *result)
{
	NodeAddressParseContext *context = (NodeAddressParseContext *) ctx;

	if (PQntuples(result) != 1)
	{
		log_error("Query returned %d rows, expected 1", PQntuples(result));
		context->parsedOK = false;
		return;
	}

	if (PQnfields(result) != 3)
	{
		log_error("Query returned %d columns, expected 3", PQnfields(result));
		context->parsedOK = false;
		return;
	}

	context->parsedOK = parseNode(result, 0, context->node);
}


/*
 * parseNode parses a hostname and a port from the libpq result and writes
 * it to the NodeAddressParseContext pointed to by ctx.
 */
static void
parseNodeArray(void *ctx, PGresult *result)
{
	bool parsedOk = true;
	int rowNumber = 0;
	NodeAddressArrayParseContext *context = (NodeAddressArrayParseContext *) ctx;

	log_debug("parseNodeArray: %d", PQntuples(result));

	/* keep a NULL entry to mark the end of the array */
	if (PQntuples(result) > NODE_ARRAY_MAX_COUNT)
	{
		log_error("Query returned %d rows, pg_auto_failover supports only up "
				  "to %d standby nodes at the moment",
				  PQntuples(result), NODE_ARRAY_MAX_COUNT);
		context->parsedOK = false;
		return;
	}

	/* pgautofailover.get_other_nodes returns 5 columns */
	if (PQnfields(result) != 5)
	{
		log_error("Query returned %d columns, expected 5", PQnfields(result));
		context->parsedOK = false;
		return;
	}

	context->nodesArray->count = PQntuples(result);

	for (rowNumber=0; rowNumber < PQntuples(result); rowNumber++)
	{
		NodeAddress *node = &(context->nodesArray->nodes[rowNumber]);

		parsedOk = parsedOk && parseNode(result, rowNumber, node);
	}

	context->parsedOK = parsedOk;
}


/*
 * printCurrentState loops over pgautofailover.current_state() results and prints
 * them, one per line.
 */
void
printNodeArray(NodeAddressArray *nodesArray)
{
	int nodesArrayIndex = 0;
	int maxNodeNameSize = 5;	/* strlen("Name") + 1, the header */
	char *nameSeparatorHeader = NULL;

	/*
	 * Dynamically adjust our display output to the length of the longer
	 * nodename in the result set
	 */
	for(nodesArrayIndex=0; nodesArrayIndex<nodesArray->count; nodesArrayIndex++)
	{
		NodeAddress node = nodesArray->nodes[nodesArrayIndex];

		if (strlen(node.host) > maxNodeNameSize)
		{
			maxNodeNameSize = strlen(node.host);
		}
	}

	(void) printNodeHeader(maxNodeNameSize);

	for(nodesArrayIndex=0; nodesArrayIndex<nodesArray->count; nodesArrayIndex++)
	{
		NodeAddress *node = &(nodesArray->nodes[nodesArrayIndex]);

		printNodeEntry(node);
	}

	fprintf(stdout, "\n");
}


/*
 * printNodeHeader pretty prints a header for a node list.
 */
void
printNodeHeader(int maxNodeNameSize)
{
	char nameSeparatorHeader[BUFSIZE] = { 0 };

	/* prepare a nice dynamic string of '-' as a header separator */
	for(int i=0; i<=maxNodeNameSize; i++)
	{
		if (i<maxNodeNameSize)
		{
			nameSeparatorHeader[i] = '-';
		}
		else
		{
			nameSeparatorHeader[i] = '\0';
			break;
		}
	}

	fprintf(stdout, "%3s | %*s | %6s | %18s | %8s\n",
			"ID", maxNodeNameSize, "Host", "Port", "LSN", "Primary?");

	fprintf(stdout, "%3s-+-%*s-+-%6s-+-%18s-+-%8s\n",
			"---", maxNodeNameSize, nameSeparatorHeader, "------",
			"------------------", "--------");
}


/*
 * printNodeEntry pretty prints a node.
 */
void
printNodeEntry(NodeAddress *node)
{
	fprintf(stdout, "%3d | %s | %6d | %18s | %8s\n",
			node->nodeId, node->host, node->port, node->lsn,
			node->isPrimary ? "yes" : "no");
}


/*
 * parseNodeState parses a node state coming back from a call to
 * register_node or node_active.
 */
static void
parseNodeState(void *ctx, PGresult *result)
{
	MonitorAssignedStateParseContext *context =
		(MonitorAssignedStateParseContext *) ctx;
	char *value = NULL;
	int errors = 0;

	if (PQntuples(result) != 1)
	{
		log_error("Query returned %d rows, expected 1", PQntuples(result));
		context->parsedOK = false;
		return;
	}

	if (PQnfields(result) != 5)
	{
		log_error("Query returned %d columns, expected 5", PQnfields(result));
		context->parsedOK = false;
		return;
	}

	value = PQgetvalue(result, 0, 0);
	if (sscanf(value, "%d", &context->assignedState->nodeId) != 1)
	{
		log_error("Invalid node ID \"%s\" returned by monitor", value);
		++errors;
	}

	value = PQgetvalue(result, 0, 1);
	if (sscanf(value, "%d", &context->assignedState->groupId) != 1)
	{
		log_error("Invalid group ID \"%s\" returned by monitor", value);
		++errors;
	}

	value = PQgetvalue(result, 0, 2);
	context->assignedState->state = NodeStateFromString(value);
	if (context->assignedState->state == NO_STATE)
	{
		log_error("Invalid node state \"%s\" returned by monitor", value);
		++errors;
	}

	value = PQgetvalue(result, 0, 3);
	if (sscanf(value, "%d", &context->assignedState->candidatePriority) != 1)
	{
		log_error("Invalid failover candidate priority \"%s\" "
				  "returned by monitor", value);
		++errors;
	}

	value = PQgetvalue(result, 0, 4);
	if (value == NULL || ( (*value != 't') && (*value != 'f')))
	{
		log_error("Invalid replication quorum \"%s\" "
				  "returned by monitor", value);
		++errors;
	}
	else
	{
		context->assignedState->replicationQuorum = (*value) =='t';
	}


	if (errors > 0)
	{
		context->parsedOK = false;
		return;
	}

	/* if we reach this line, then we're good. */
	context->parsedOK = true;
}


/*
 * monitor_print_state calls the function pgautofailover.current_state on the
 * monitor, and prints a line of output per state record obtained.
 */
bool
monitor_print_state(Monitor *monitor, char *formation, int group)
{
	MonitorAssignedStateParseContext context = { 0 };
	PGSQL *pgsql = &monitor->pgsql;
	char *sql = NULL;
	int paramCount = 0;
	Oid paramTypes[2];
	const char *paramValues[2];
	IntString groupStr;

	log_trace("monitor_print_state(%s, %d)", formation, group);

	switch (group)
	{
		case -1:
		{
			sql = "SELECT * FROM pgautofailover.current_state($1)";

			paramCount = 1;
			paramTypes[0] = TEXTOID;
			paramValues[0] = formation;

			break;
		}

		default:
		{
			sql = "SELECT * FROM pgautofailover.current_state($1,$2)";

			groupStr = intToString(group);

			paramCount = 2;
			paramTypes[0] = TEXTOID;
			paramValues[0] = formation;
			paramTypes[1] = INT4OID;
			paramValues[1] = groupStr.strValue;

			break;
		}
	}

	if (!pgsql_execute_with_params(pgsql, sql,
								   paramCount, paramTypes, paramValues,
								   &context, &printCurrentState))
	{
		log_error("Failed to retrieve current state from the monitor");
		return false;
	}

	/* disconnect from PostgreSQL now */
	pgsql_finish(&monitor->pgsql);

	if (!context.parsedOK)
	{
		log_error("Failed to parse current state from the monitor");
		return false;
	}

	return true;
}


/*
 * printCurrentState loops over pgautofailover.current_state() results and prints
 * them, one per line.
 */
static void
printCurrentState(void *ctx, PGresult *result)
{
	MonitorAssignedStateParseContext *context =
		(MonitorAssignedStateParseContext *) ctx;
	int currentTupleIndex = 0;
	int nTuples = PQntuples(result);
	int maxNodeNameSize = 5;	/* strlen("Name") + 1, the header */
	char *nameSeparatorHeader = NULL;

	if (PQnfields(result) != 8)
	{
		log_error("Query returned %d columns, expected 8", PQnfields(result));
		context->parsedOK = false;
		return;
	}

	/*
	 * Dynamically adjust our display output to the length of the longer
	 * nodename in the result set
	 */
	for(currentTupleIndex = 0; currentTupleIndex < nTuples; currentTupleIndex++)
	{
		char *nodename = PQgetvalue(result, currentTupleIndex, 0);

		if (strlen(nodename) > maxNodeNameSize)
		{
			maxNodeNameSize = strlen(nodename);
		}
	}

	/* prepare a nice dynamic string of '-' as a header separator */
	nameSeparatorHeader = (char *) malloc((maxNodeNameSize+1) * sizeof(char));

	for(int i=0; i<=maxNodeNameSize; i++)
	{
		if (i<maxNodeNameSize)
		{
			nameSeparatorHeader[i] = '-';
		}
		else
		{
			nameSeparatorHeader[i] = '\0';
		}
	}

	fprintf(stdout, "%*s | %6s | %5s | %5s | %17s | %17s | %8s | %6s\n",
			maxNodeNameSize, "Name", "Port",
			"Group", "Node", "Current State", "Assigned State",
			"Priority", "Quorum");

	fprintf(stdout, "%*s-+-%6s-+-%5s-+-%5s-+-%17s-+-%17s-+-%8s-+-%6s\n",
			maxNodeNameSize, nameSeparatorHeader, "------",
			"-----", "-----", "-----------------", "-----------------",
			"--------", "------");

	free(nameSeparatorHeader);

	for(currentTupleIndex = 0; currentTupleIndex < nTuples; currentTupleIndex++)
	{
		char *nodename = PQgetvalue(result, currentTupleIndex, 0);
		char *nodeport = PQgetvalue(result, currentTupleIndex, 1);
		char *groupId = PQgetvalue(result, currentTupleIndex, 2);
		char *nodeId = PQgetvalue(result, currentTupleIndex, 3);
		char *currentState = PQgetvalue(result, currentTupleIndex, 4);
		char *goalState = PQgetvalue(result, currentTupleIndex, 5);
		char *candidatePriority = PQgetvalue(result, currentTupleIndex, 6);
		char *replicationQuorum = PQgetvalue(result, currentTupleIndex, 7);

		fprintf(stdout, "%*s | %6s | %5s | %5s | %17s | %17s | %8s | %6s\n",
				maxNodeNameSize, nodename, nodeport,
				groupId, nodeId, currentState, goalState,
				candidatePriority, replicationQuorum);
	}
	fprintf(stdout, "\n");

	context->parsedOK = true;

	return;
}


/*
 * monitor_print_state_as_json prints to given stream a single string that
 * contains the JSON representation of the current state on the monitor.
 */
bool
monitor_print_state_as_json(Monitor *monitor, char *formation, int group)
{
	SingleValueResultContext context = { 0 };
	PGSQL *pgsql = &monitor->pgsql;
	char *sql = NULL;
	int paramCount = 0;
	Oid paramTypes[2];
	const char *paramValues[2];
	IntString groupStr;

	log_trace("monitor_get_state_as_json(%s, %d)", formation, group);

	context.resultType = PGSQL_RESULT_STRING;
	context.parsedOk = false;

	switch (group)
	{
		case -1:
		{
			sql = "SELECT jsonb_pretty(jsonb_agg(row_to_json(state)))"
				" FROM pgautofailover.current_state($1) as state";

			paramCount = 1;
			paramTypes[0] = TEXTOID;
			paramValues[0] = formation;

			break;
		}

		default:
		{
			sql = "SELECT jsonb_pretty(jsonb_agg(row_to_json(state)))"
				"FROM pgautofailover.current_state($1,$2) as state";

			groupStr = intToString(group);

			paramCount = 2;
			paramTypes[0] = TEXTOID;
			paramValues[0] = formation;
			paramTypes[1] = INT4OID;
			paramValues[1] = groupStr.strValue;

			break;
		}
	}

	if (!pgsql_execute_with_params(pgsql, sql,
								   paramCount, paramTypes, paramValues,
								   &context, &parseSingleValueResult))
	{
		log_error("Failed to retrieve current state from the monitor");
		return false;
	}

	/* disconnect from PostgreSQL now */
	pgsql_finish(&monitor->pgsql);

	if (!context.parsedOk)
	{
		log_error("Failed to parse current state from the monitor");
		log_error("%s", context.strVal);
		return false;
	}

	fprintf(stdout, "%s\n", context.strVal);

	return true;
}


/*
 * monitor_print_last_events calls the function pgautofailover.last_events on
 * the monitor, and prints a line of output per event obtained.
 */
bool
monitor_print_last_events(Monitor *monitor, char *formation, int group, int count)
{
	MonitorAssignedStateParseContext context = { 0 };
	PGSQL *pgsql = &monitor->pgsql;
	char *sql = NULL;
	int paramCount = 0;
	Oid paramTypes[3];
	const char *paramValues[3];
	IntString countStr;
	IntString groupStr;

	log_trace("monitor_print_last_events(%s, %d, %d)", formation, group, count);

	switch (group)
	{
		case -1:
		{
			sql = "SELECT * FROM pgautofailover.last_events($1, count => $2)";

			countStr = intToString(count);

			paramCount = 2;
			paramTypes[0] = TEXTOID;
			paramValues[0] = formation;
			paramTypes[1] = INT4OID;
			paramValues[1] = countStr.strValue;

			break;
		}

		default:
		{
			sql = "SELECT * FROM pgautofailover.last_events($1,$2,$3)";

			countStr = intToString(count);
			groupStr = intToString(group);

			paramCount = 3;
			paramTypes[0] = TEXTOID;
			paramValues[0] = formation;
			paramTypes[1] = INT4OID;
			paramValues[1] = groupStr.strValue;
			paramTypes[2] = INT4OID;
			paramValues[2] = countStr.strValue;

			break;
		}
	}

	if (!pgsql_execute_with_params(pgsql, sql,
								   paramCount, paramTypes, paramValues,
								   &context, &printLastEvents))
	{
		log_error("Failed to retrieve current state from the monitor");
		return false;
	}

	/* disconnect from PostgreSQL now */
	pgsql_finish(&monitor->pgsql);

	if (!context.parsedOK)
	{
		return false;
	}

	return true;
}


/*
<<<<<<< HEAD
 * monitor_print_last_events_as_json calls the function
 * pgautofailover.last_events on the monitor, and prints the result as a JSON
 * array to the given stream (stdout, typically).
=======
 * monitor_print_state_as_json prints to given stream a single string that
 * contains the JSON representation of the current state on the monitor.
 */
bool
monitor_print_state_as_json(Monitor *monitor, char *formation, int group)
{
	SingleValueResultContext context;
	PGSQL *pgsql = &monitor->pgsql;
	char *sql = NULL;
	int paramCount = 0;
	Oid paramTypes[2];
	const char *paramValues[2];
	IntString groupStr;

	log_trace("monitor_get_state_as_json(%s, %d)", formation, group);

	context.resultType = PGSQL_RESULT_STRING;
	context.parsedOk = false;

	switch (group)
	{
		case -1:
		{
			sql = "SELECT jsonb_pretty(jsonb_agg(row_to_json(state)))"
				" FROM pgautofailover.current_state($1) as state";

			paramCount = 1;
			paramTypes[0] = TEXTOID;
			paramValues[0] = formation;

			break;
		}

		default:
		{
			sql = "SELECT jsonb_pretty(jsonb_agg(row_to_json(state)))"
				"FROM pgautofailover.current_state($1,$2) as state";

			groupStr = intToString(group);

			paramCount = 2;
			paramTypes[0] = TEXTOID;
			paramValues[0] = formation;
			paramTypes[1] = INT4OID;
			paramValues[1] = groupStr.strValue;

			break;
		}
	}

	if (!pgsql_execute_with_params(pgsql, sql, paramCount, paramTypes, paramValues,
								   &context, &parseSingleValueResult))
	{
		log_error("Failed to retrieve current state from the monitor");
		return false;
	}

	/* disconnect from PostgreSQL now */
	pgsql_finish(&monitor->pgsql);

	if (!context.parsedOk)
	{
		log_error("Failed to parse current state from the monitor");
		log_error("%s", context.strVal);
		return false;
	}

	fprintf(stdout, "%s\n", context.strVal);

	return true;
}


/*
 * monitor_print_last_events calls the function pgautofailover.last_events on the
 * monitor, and prints a line of output per event obtained.
>>>>>>> d53f13fe
 */
bool
monitor_print_last_events_as_json(Monitor *monitor,
								  char *formation, int group,
								  int count,
								  FILE *stream)
{
	SingleValueResultContext context = { { 0 }, PGSQL_RESULT_STRING, false };
	PGSQL *pgsql = &monitor->pgsql;
	char *sql = NULL;
	int paramCount = 0;
	Oid paramTypes[3];
	const char *paramValues[3];
	IntString countStr;
	IntString groupStr;

	switch (group)
	{
		case -1:
		{
<<<<<<< HEAD
			sql = "SELECT jsonb_pretty(jsonb_agg(row_to_json(event)))"
				" FROM pgautofailover.last_events($1, count => $2) as event";
=======
			sql =
				"SELECT eventTime, formationid, nodeid, groupid, "
				"       reportedstate, goalState, description "
				"  FROM pgautofailover.last_events($1, count => $2)";
>>>>>>> d53f13fe

			countStr = intToString(count);

			paramCount = 2;
			paramTypes[0] = TEXTOID;
			paramValues[0] = formation;
			paramTypes[1] = INT4OID;
			paramValues[1] = countStr.strValue;

			break;
		}

		default:
		{
<<<<<<< HEAD
			sql = "SELECT jsonb_pretty(jsonb_agg(row_to_json(event)))"
				" FROM * FROM pgautofailover.last_events($1,$2,$3) as event";
=======
			sql =
				"SELECT eventTime, formationid, nodeid, groupid, "
				"       reportedstate, goalState, description "
				"  FROM pgautofailover.last_events($1,$2,$3)";
>>>>>>> d53f13fe

			countStr = intToString(count);
			groupStr = intToString(group);

			paramCount = 3;
			paramTypes[0] = TEXTOID;
			paramValues[0] = formation;
			paramTypes[1] = INT4OID;
			paramValues[1] = groupStr.strValue;
			paramTypes[2] = INT4OID;
			paramValues[2] = countStr.strValue;

			break;
		}
	}

	if (!pgsql_execute_with_params(pgsql, sql,
								   paramCount, paramTypes, paramValues,
								   &context, &parseSingleValueResult))
	{
		log_error("Failed to retrieve the last %d events from the monitor",
				  count);
		return false;
	}

	/* disconnect from PostgreSQL now */
	pgsql_finish(&monitor->pgsql);

	if (!context.parsedOk)
	{
		log_error("Failed to parse %d last events from the monitor", count);
		log_error("%s", context.strVal);
		return false;
	}

	fprintf(stream, "%s\n", context.strVal);

	return true;
}


/*
<<<<<<< HEAD
 * printLastEcvents loops over pgautofailover.last_events() results and prints
=======
 * monitor_print_last_events_as_json calls the function
 * pgautofailover.last_events on the monitor, and prints the result as a JSON
 * array to the given stream (stdout, typically).
 */
bool
monitor_print_last_events_as_json(Monitor *monitor,
								  char *formation, int group,
								  int count,
								  FILE *stream)
{
	SingleValueResultContext context = { PGSQL_RESULT_STRING, false };
	PGSQL *pgsql = &monitor->pgsql;
	char *sql = NULL;
	int paramCount = 0;
	Oid paramTypes[3];
	const char *paramValues[3];
	IntString countStr;
	IntString groupStr;

	switch (group)
	{
		case -1:
		{
			sql = "SELECT jsonb_pretty(jsonb_agg(row_to_json(event)))"
				" FROM pgautofailover.last_events($1, count => $2) as event";

			countStr = intToString(count);

			paramCount = 2;
			paramTypes[0] = TEXTOID;
			paramValues[0] = formation;
			paramTypes[1] = INT4OID;
			paramValues[1] = countStr.strValue;

			break;
		}

		default:
		{
			sql = "SELECT jsonb_pretty(jsonb_agg(row_to_json(event)))"
				" FROM * FROM pgautofailover.last_events($1,$2,$3) as event";

			countStr = intToString(count);
			groupStr = intToString(group);

			paramCount = 3;
			paramTypes[0] = TEXTOID;
			paramValues[0] = formation;
			paramTypes[1] = INT4OID;
			paramValues[1] = groupStr.strValue;
			paramTypes[2] = INT4OID;
			paramValues[2] = countStr.strValue;

			break;
		}
	}

	if (!pgsql_execute_with_params(pgsql, sql,
								   paramCount, paramTypes, paramValues,
								   &context, &parseSingleValueResult))
	{
		log_error("Failed to retrieve the last %d events from the monitor",
				  count);
		return false;
	}

	/* disconnect from PostgreSQL now */
	pgsql_finish(&monitor->pgsql);

	if (!context.parsedOk)
	{
		log_error("Failed to parse %d last events from the monitor", count);
		log_error("%s", context.strVal);
		return false;
	}

	fprintf(stream, "%s\n", context.strVal);

	return true;
}


/*
 * printLastEvents loops over pgautofailover.last_events() results and prints
>>>>>>> d53f13fe
 * them, one per line.
 */
static void
printLastEvents(void *ctx, PGresult *result)
{
	MonitorAssignedStateParseContext *context =
		(MonitorAssignedStateParseContext *) ctx;
	int currentTupleIndex = 0;
	int nTuples = PQntuples(result);

	log_trace("printLastEvents: %d tuples", nTuples);

<<<<<<< HEAD
	if (PQnfields(result) != 14)
	{
		log_error("Query returned %d columns, expected 14", PQnfields(result));
=======
	if (PQnfields(result) != 7)
	{
		log_error("Query returned %d columns, expected 7", PQnfields(result));
>>>>>>> d53f13fe
		context->parsedOK = false;
		return;
	}

	fprintf(stdout, "%30s | %10s | %6s | %18s | %18s | %s\n",
			"Event Time", "Formation", "Node",
			"Current State", "Assigned State", "Comment");
	fprintf(stdout, "%30s-+-%10s-+-%6s-+-%18s-+-%18s-+-%10s\n",
			"------------------------------", "----------",
			"------", "------------------", "------------------", "----------");

	for(currentTupleIndex = 0; currentTupleIndex < nTuples; currentTupleIndex++)
	{
<<<<<<< HEAD
		char *eventTime = PQgetvalue(result, currentTupleIndex, 1);
		char *formation = PQgetvalue(result, currentTupleIndex, 2);
		char *groupId = PQgetvalue(result, currentTupleIndex, 4);
		char *nodeId = PQgetvalue(result, currentTupleIndex, 3);
		char *currentState = PQgetvalue(result, currentTupleIndex, 7);
		char *goalState = PQgetvalue(result, currentTupleIndex, 8);
		char *description = PQgetvalue(result, currentTupleIndex, 13);
=======
		char *eventTime = PQgetvalue(result, currentTupleIndex, 0);
		char *formation = PQgetvalue(result, currentTupleIndex, 1);
		char *nodeId = PQgetvalue(result, currentTupleIndex, 2);
		char *groupId = PQgetvalue(result, currentTupleIndex, 3);
		char *currentState = PQgetvalue(result, currentTupleIndex, 4);
		char *goalState = PQgetvalue(result, currentTupleIndex, 5);
		char *description = PQgetvalue(result, currentTupleIndex, 6);
>>>>>>> d53f13fe
		char node[BUFSIZE];

		/* for our grid alignment output it's best to have a single col here */
		sprintf(node, "%s/%s", groupId, nodeId);

		fprintf(stdout, "%30s | %10s | %6s | %18s | %18s | %s\n",
				eventTime, formation, node, currentState, goalState, description);
	}
	fprintf(stdout, "\n");

	context->parsedOK = true;

	return;
}


/*
 * monitor_create_formation calls the SQL API on the monitor to create a new
 * formation of the given kind.
 */
bool
monitor_create_formation(Monitor *monitor,
						 char *formation, char *kind, char *dbname,
						 bool hasSecondary, int numberSyncStandbys)
{
	PGSQL *pgsql = &monitor->pgsql;
	const char *sql =
		"SELECT * FROM pgautofailover.create_formation($1, $2, $3, $4, $5)";
	int paramCount = 5;
	Oid paramTypes[5] = { TEXTOID, TEXTOID, TEXTOID, BOOLOID, INT4OID };
	const char *paramValues[5];

	paramValues[0] = formation;
	paramValues[1] = kind;
	paramValues[2] = dbname;
	paramValues[3] = hasSecondary ? "true" : "false";
	paramValues[4] = intToString(numberSyncStandbys).strValue;

	if (!pgsql_execute_with_params(pgsql, sql,
								   paramCount, paramTypes, paramValues,
								   NULL, NULL))
	{
		log_error("Failed to create formation \"%s\" of kind \"%s\", "
				  "see previous lines for details.",
				  formation, kind);
		return false;
	}

	/* disconnect from PostgreSQL now */
	pgsql_finish(&monitor->pgsql);


	return true;
}


/*
 * monitor_enable_secondary_for_formation enables secondaries for the given
 * formation
 */
bool
monitor_enable_secondary_for_formation(Monitor *monitor, const char *formation)
{
	PGSQL *pgsql = &monitor->pgsql;
	const char *sql = "SELECT * FROM pgautofailover.enable_secondary($1)";
	int paramCount = 1;
	Oid paramTypes[1] = { TEXTOID };
	const char *paramValues[1];

	paramValues[0] = formation;

	if (!pgsql_execute_with_params(pgsql, sql,
								   paramCount, paramTypes, paramValues,
								   NULL, NULL))
	{
		log_error("Failed to enable secondaries on formation \"%s\", "
				  "see previous lines for details.",
				  formation);
		return false;
	}

	/* disconnect from PostgreSQL now */
	pgsql_finish(&monitor->pgsql);

	return true;
}


/*
 * monitor_disable_secondary_for_formation disables secondaries for the given
 * formation. This requires no secondaries to be currently in the formation,
 * function will report an error on the monitor due to an execution error of
 * pgautofailover.disable_secondary when there are still secondaries in the
 * cluster, or more precise nodes that are not in 'sinlge' state.
 */
bool
monitor_disable_secondary_for_formation(Monitor *monitor, const char *formation)
{
	PGSQL *pgsql = &monitor->pgsql;
	const char *sql = "SELECT * FROM pgautofailover.disable_secondary($1)";
	int paramCount = 1;
	Oid paramTypes[1] = { TEXTOID };
	const char *paramValues[1];

	paramValues[0] = formation;

	if (!pgsql_execute_with_params(pgsql, sql,
								   paramCount, paramTypes, paramValues,
								   NULL, NULL))
	{
		log_error("Failed to disable secondaries on formation \"%s\", "
				  "see previous lines for details.",
				  formation);
		return false;
	}

	/* disconnect from PostgreSQL now */
	pgsql_finish(&monitor->pgsql);

	return true;
}


/*
 * monitor_drop_formation calls the SQL API on the monitor to drop formation.
 */
bool
monitor_drop_formation(Monitor *monitor, char *formation)
{
	PGSQL *pgsql = &monitor->pgsql;
	const char *sql = "SELECT * FROM pgautofailover.drop_formation($1)";
	int paramCount = 1;
	Oid paramTypes[1] = { TEXTOID };
	const char *paramValues[1];

	paramValues[0] = formation;

	if (!pgsql_execute_with_params(pgsql, sql,
								   paramCount, paramTypes, paramValues,
								   NULL, NULL))
	{
		log_error("Failed to drop formation \"%s\", "
				  "see previous lines for details.",
				  formation);
		return false;
	}

	/* disconnect from PostgreSQL now */
	pgsql_finish(&monitor->pgsql);

	return true;
}


/*
 * monitor_formation_uri calls the SQL API on the monitor that returns the
 * connection string that can be used by applications to connect to the
 * formation.
 */
bool
monitor_formation_uri(Monitor *monitor, const char *formation,
					  char *connectionString, size_t size)
{
	SingleValueResultContext context = { { 0 }, PGSQL_RESULT_STRING, false };
	PGSQL *pgsql = &monitor->pgsql;
	const char *sql =
		"SELECT formation_uri FROM pgautofailover.formation_uri($1)";
	int paramCount = 1;
	Oid paramTypes[1] = { TEXTOID };
	const char *paramValues[1];

	paramValues[0] = formation;

	if (!pgsql_execute_with_params(pgsql, sql,
								   paramCount, paramTypes, paramValues,
								   &context, &parseSingleValueResult))
	{
		log_error("Failed to list the formation uri for \"%s\", "
				  "see previous lines for details.",
				  formation);
		return false;
	}

	if (!context.parsedOk)
	{
		/* errors have already been logged */
		return false;
	}

	if (context.strVal == NULL || strcmp(context.strVal, "") == 0)
	{
		log_error("Formation \"%s\" currently has no nodes in group 0",
				  formation);
		return false;
	}

	strlcpy(connectionString, context.strVal, size);

	/* disconnect from PostgreSQL now */
	pgsql_finish(&monitor->pgsql);

	return true;
}


/*
 * monitor_print_every_formation_uri prints a table of all our connection
 * strings: first the monitor URI itself, and then one line per formation.
 */
bool
monitor_print_every_formation_uri(Monitor *monitor)
{
	FormationURIParseContext context = { 0 };
	PGSQL *pgsql = &monitor->pgsql;
	const char *sql =
		"SELECT 'monitor', 'monitor', $1 "
		" UNION ALL "
		"SELECT 'formation', formationid, formation_uri "
		"  FROM pgautofailover.formation, "
		"       pgautofailover.formation_uri(formation.formationid)";

	int paramCount = 1;
	Oid paramTypes[1] = { TEXTOID };
	const char *paramValues[1];

	paramValues[0] = monitor->pgsql.connectionString;

	context.parsedOK = false;

	if (!pgsql_execute_with_params(pgsql, sql,
								   paramCount, paramTypes, paramValues,
								   &context, &printFormationURI))
	{
		log_error("Failed to list the formation uri, "
				  "see previous lines for details.");
		return false;
	}

	if (!context.parsedOK)
	{
		/* errors have already been logged */
		return false;
	}

	/* disconnect from PostgreSQL now */
	pgsql_finish(&monitor->pgsql);

	return true;
}


/*
 * monitor_print_every_formation_uri_as_json prints all our connection strings
 * in the JSON format: first the monitor URI itself, and then one line per
 * formation.
 */
bool
monitor_print_every_formation_uri_as_json(Monitor *monitor, FILE *stream)
{
	SingleValueResultContext context = { { 0 }, PGSQL_RESULT_STRING, false };
	PGSQL *pgsql = &monitor->pgsql;
	const char *sql =
		"WITH formation(type, name, uri) AS ( "
		"SELECT 'monitor', 'monitor', $1 "
		" UNION ALL "
		"SELECT 'formation', formationid, formation_uri "
		"  FROM pgautofailover.formation, "
		"       pgautofailover.formation_uri(formation.formationid)"
		") "
		"SELECT jsonb_pretty(jsonb_agg(row_to_json(formation))) FROM formation";

	int paramCount = 1;
	Oid paramTypes[1] = { TEXTOID };
	const char *paramValues[1];

	paramValues[0] = monitor->pgsql.connectionString;

	if (!pgsql_execute_with_params(pgsql, sql,
								   paramCount, paramTypes, paramValues,
								   &context, &parseSingleValueResult))
	{
		log_error("Failed to list the formation uri, "
				  "see previous lines for details.");
		return false;
	}

	if (!context.parsedOk)
	{
		/* errors have already been logged */
		return false;
	}

	/* disconnect from PostgreSQL now */
	pgsql_finish(&monitor->pgsql);

	fprintf(stream, "%s\n", context.strVal);

	return true;
}


/*
 * printFormationURI loops over the results of the SQL query in
 * monitor_print_every_formation_uri and outputs the result in table like
 * format.
 */
static void
printFormationURI(void *ctx, PGresult *result)
{
	FormationURIParseContext *context = (FormationURIParseContext *) ctx;
	int currentTupleIndex = 0;
	int nTuples = PQntuples(result);

	int index = 0;
	int maxFormationNameSize = 7;	/* "monitor" */
	char formationNameSeparator[BUFSIZE] = { 0 };

	log_trace("printFormationURI: %d tuples", nTuples);

	if (PQnfields(result) != 3)
	{
		log_error("Query returned %d columns, expected 3", PQnfields(result));
		context->parsedOK = false;
		return;
	}

	/*
	 * Dynamically adjust our display output to the length of the longer
	 * nodename in the result set
	 */
	for(currentTupleIndex = 0; currentTupleIndex < nTuples; currentTupleIndex++)
	{
		int size = strlen(PQgetvalue(result, currentTupleIndex, 1));

		if (size > maxFormationNameSize)
		{
			maxFormationNameSize = size;
		}
	}

	/* create the visual separator for the formation name too */
	for(index=0; index<maxFormationNameSize; index++)
	{
		formationNameSeparator[index] = '-';
	}

	fprintf(stdout, "%10s | %*s | %s\n",
			"Type", maxFormationNameSize, "Name", "Connection String");
	fprintf(stdout, "%10s-+-%*s-+-%s\n",
			"----------",
			maxFormationNameSize,
			formationNameSeparator,
			"------------------------------");

	for(currentTupleIndex = 0; currentTupleIndex < nTuples; currentTupleIndex++)
	{
		char *type = PQgetvalue(result, currentTupleIndex, 0);
		char *name = PQgetvalue(result, currentTupleIndex, 1);
		char *URI = PQgetvalue(result, currentTupleIndex, 2);

		fprintf(stdout, "%10s | %*s | %s\n", type, maxFormationNameSize, name, URI);
	}
	fprintf(stdout, "\n");

	context->parsedOK = true;

	return;
}


/*
 * monitor_synchronous_standby_names returns the value for the Postgres
 * parameter "synchronous_standby_names" to use for a given group. The setting
 * is computed on the monitor depending on the current values of the formation
 * number_sync_standbys and each node's candidate priority and replication
 * quorum properties.
 */
bool
monitor_synchronous_standby_names(Monitor *monitor,
								  char *formation, int groupId,
								  char *synchronous_standby_names, int size)
{
	PGSQL *pgsql = &monitor->pgsql;
	SingleValueResultContext context = { { 0 }, PGSQL_RESULT_STRING, false };

	const char *sql =
		"select pgautofailover.synchronous_standby_names($1, $2)";

	int paramCount = 2;
	Oid paramTypes[2] = { TEXTOID, INT4OID };
	const char *paramValues[2] = { 0 };
	IntString myGroupIdString = intToString(groupId);

	paramValues[0] = formation;
	paramValues[1] = myGroupIdString.strValue;

	if (!pgsql_execute_with_params(pgsql, sql,
								   paramCount, paramTypes, paramValues,
								   &context, &parseSingleValueResult))
	{
		log_error("Failed to get the synchronous_standby_names setting value "
				  " from the monitor for formation %s and group %d",
				  formation, groupId);
		return false;
	}

	/* disconnect from PostgreSQL now */
	pgsql_finish(&monitor->pgsql);

	if (!context.parsedOk)
	{
		log_error("Failed to get the synchronous_standby_names setting value "
				  " from the monitor for formation %s and group %d,"
				  "see above for details",
				  formation, groupId);
		return false;
	}

	strlcpy(synchronous_standby_names, context.strVal, size);

	return true;
}


/*
 * monitor_set_nodename sets the nodename on the monitor, using a simple SQL
 * update command.
 */
bool
monitor_set_nodename(Monitor *monitor, int nodeId, const char *nodename)
{
	PGSQL *pgsql = &monitor->pgsql;
	const char *sql = "SELECT * FROM pgautofailover.set_node_nodename($1, $2)";
	int paramCount = 2;
	Oid paramTypes[2] = { INT8OID, TEXTOID };
	const char *paramValues[2];

	NodeAddress node = { 0 };
	NodeAddressParseContext parseContext = { { 0 }, &node, false };

	paramValues[0] = intToString(nodeId).strValue;
	paramValues[1] = nodename;

	if (!pgsql_execute_with_params(pgsql, sql,
								   paramCount, paramTypes, paramValues,
								   &parseContext, parseNodeResult))
	{
		log_error("Failed to set_node_nodename of node %d from the monitor",
				  nodeId);
		return false;
	}

	/* disconnect from PostgreSQL now */
	pgsql_finish(&monitor->pgsql);

	if (!parseContext.parsedOK)
	{
		log_error(
			"Failed to set node %d nodename to \"%s\" on the monitor "
			"because it returned an unexpected result. "
			"See previous line for details.",
			nodeId, nodename);
		return false;
	}

	return true;
}


/*
 * monitor_print_every_formation_uri prints a table of all our connection
 * strings: first the monitor URI itself, and then one line per formation.
 */
bool
monitor_print_every_formation_uri(Monitor *monitor)
{
	FormationURIParseContext context = { 0 };
	PGSQL *pgsql = &monitor->pgsql;
	const char *sql =
		"SELECT 'monitor', 'monitor', $1 "
		" UNION ALL "
		"SELECT 'formation', formationid, formation_uri "
		"  FROM pgautofailover.formation, "
		"       pgautofailover.formation_uri(formation.formationid)";

	int paramCount = 1;
	Oid paramTypes[1] = { TEXTOID };
	const char *paramValues[1];

	paramValues[0] = monitor->pgsql.connectionString;

	context.parsedOK = false;

	if (!pgsql_execute_with_params(pgsql, sql,
								   paramCount, paramTypes, paramValues,
								   &context, &printFormationURI))
	{
		log_error("Failed to list the formation uri, "
				  "see previous lines for details.");
		return false;
	}

	if (!context.parsedOK)
	{
		/* errors have already been logged */
		return false;
	}

	/* disconnect from PostgreSQL now */
	pgsql_finish(&monitor->pgsql);

	return true;
}


/*
 * monitor_print_every_formation_uri_as_json prints all our connection strings
 * in the JSON format: first the monitor URI itself, and then one line per
 * formation.
 */
bool
monitor_print_every_formation_uri_as_json(Monitor *monitor, FILE *stream)
{
	SingleValueResultContext context = { PGSQL_RESULT_STRING, false };
	PGSQL *pgsql = &monitor->pgsql;
	const char *sql =
		"WITH formation(type, name, uri) AS ( "
		"SELECT 'monitor', 'monitor', $1 "
		" UNION ALL "
		"SELECT 'formation', formationid, formation_uri "
		"  FROM pgautofailover.formation, "
		"       pgautofailover.formation_uri(formation.formationid)"
		") "
		"SELECT jsonb_pretty(jsonb_agg(row_to_json(formation))) FROM formation";

	int paramCount = 1;
	Oid paramTypes[1] = { TEXTOID };
	const char *paramValues[1];

	paramValues[0] = monitor->pgsql.connectionString;

	if (!pgsql_execute_with_params(pgsql, sql,
								   paramCount, paramTypes, paramValues,
								   &context, &parseSingleValueResult))
	{
		log_error("Failed to list the formation uri, "
				  "see previous lines for details.");
		return false;
	}

	if (!context.parsedOk)
	{
		/* errors have already been logged */
		return false;
	}

	/* disconnect from PostgreSQL now */
	pgsql_finish(&monitor->pgsql);

	fprintf(stream, "%s\n", context.strVal);

	return true;
}


/*
 * printFormationURI loops over the results of the SQL query in
 * monitor_print_every_formation_uri and outputs the result in table like
 * format.
 */
static void
printFormationURI(void *ctx, PGresult *result)
{
	FormationURIParseContext *context = (FormationURIParseContext *) ctx;
	int currentTupleIndex = 0;
	int nTuples = PQntuples(result);

	int index = 0;
	int maxFormationNameSize = 7;	/* "monitor" */
	char formationNameSeparator[BUFSIZE] = { 0 };

	log_trace("printFormationURI: %d tuples", nTuples);

	if (PQnfields(result) != 3)
	{
		log_error("Query returned %d columns, expected 3", PQnfields(result));
		context->parsedOK = false;
		return;
	}

	/*
	 * Dynamically adjust our display output to the length of the longer
	 * nodename in the result set
	 */
	for(currentTupleIndex = 0; currentTupleIndex < nTuples; currentTupleIndex++)
	{
		int size = strlen(PQgetvalue(result, currentTupleIndex, 1));

		if (size > maxFormationNameSize)
		{
			maxFormationNameSize = size;
		}
	}

	/* create the visual separator for the formation name too */
	for(index=0; index<maxFormationNameSize; index++)
	{
		formationNameSeparator[index] = '-';
	}

	fprintf(stdout, "%10s | %*s | %s\n",
			"Type", maxFormationNameSize, "Name", "Connection String");
	fprintf(stdout, "%10s-+-%*s-+-%s\n",
			"----------",
			maxFormationNameSize,
			formationNameSeparator,
			"------------------------------");

	for(currentTupleIndex = 0; currentTupleIndex < nTuples; currentTupleIndex++)
	{
		char *type = PQgetvalue(result, currentTupleIndex, 0);
		char *name = PQgetvalue(result, currentTupleIndex, 1);
		char *URI = PQgetvalue(result, currentTupleIndex, 2);

		fprintf(stdout, "%10s | %*s | %s\n", type, maxFormationNameSize, name, URI);
	}
	fprintf(stdout, "\n");

	context->parsedOK = true;

	return;
}


/*
 * parseCoordinatorNode parses a hostname and a port from the libpq result and
 * writes it to the NodeAddressParseContext pointed to by ctx. This is about
 * the same as parseNode: the only difference is that an empty result set is
 * not an error condition in parseCoordinatorNode.
 */
static void
parseCoordinatorNode(void *ctx, PGresult *result)
{
	NodeAddressParseContext *context = (NodeAddressParseContext *) ctx;
	char *value = NULL;
	int hostLength = 0;

	/* no rows, set the node to NULL, return */
	if (PQntuples(result) == 0)
	{
		context->node = NULL;
		context->parsedOK = true;
		return;
	}

	/* we have rows: we accept only one */
	if (PQntuples(result) != 1)
	{
		log_error("Query returned %d rows, expected 1", PQntuples(result));
		context->parsedOK = false;
		return;
	}

	if (PQnfields(result) != 2)
	{
		log_error("Query returned %d columns, expected 2", PQnfields(result));
		context->parsedOK = false;
		return;
	}

	if (PQgetisnull(result, 0, 0) || PQgetisnull(result, 0, 1))
	{
		log_error("Hostname or port returned by monitor is NULL");
		context->parsedOK = false;
		return;
	}

	value = PQgetvalue(result, 0, 0);
	hostLength = strlcpy(context->node->host, value, _POSIX_HOST_NAME_MAX);
	if (hostLength >= _POSIX_HOST_NAME_MAX)
	{
		log_error("Hostname \"%s\" returned by monitor is %d characters, "
				  "the maximum supported by pg_autoctl is %d",
				  value, hostLength, _POSIX_HOST_NAME_MAX - 1);
		context->parsedOK = false;
		return;
	}

	value = PQgetvalue(result, 0, 1);
	context->node->port = strtol(value, NULL, 0);
	if (context->node->port == 0)
	{
		log_error("Invalid port number \"%s\" returned by monitor", value);
		context->parsedOK = false;
	}

	context->parsedOK = true;
}


/*
 * monitor_start_maintenance calls the pgautofailover.start_maintenance(node,
 * port) on the monitor, so that the monitor assigns the MAINTENANCE_STATE at
 * the next call to node_active().
 */
bool
monitor_start_maintenance(Monitor *monitor, char *host, int port)
{
	SingleValueResultContext context = { { 0 }, PGSQL_RESULT_BOOL, false };
	PGSQL *pgsql = &monitor->pgsql;
	const char *sql = "SELECT pgautofailover.start_maintenance($1, $2)";
	int paramCount = 2;
	Oid paramTypes[2] = { TEXTOID, INT4OID };
	const char *paramValues[2];

	paramValues[0] = host;
	paramValues[1] = intToString(port).strValue;

	if (!pgsql_execute_with_params(pgsql, sql,
								   paramCount, paramTypes, paramValues,
								   &context, &parseSingleValueResult))
	{
		log_error("Failed to start_maintenance of node %s:%d from the monitor",
				  host, port);
		return false;
	}

	if (!context.parsedOk)
	{
		log_error("Failed to start_maintenance of node %s:%d from the monitor: "
				  "could not parse monitor's result.", host, port);
		return false;
	}

	return context.boolVal;
}


/*
 * monitor_stop_maintenance calls the pgautofailover.start_maintenance(node,
 * port) on the monitor, so that the monitor assigns the CATCHINGUP_STATE at
 * the next call to node_active().
 */
bool
monitor_stop_maintenance(Monitor *monitor, char *host, int port)
{
	SingleValueResultContext context = { { 0 }, PGSQL_RESULT_BOOL, false };
	PGSQL *pgsql = &monitor->pgsql;
	const char *sql = "SELECT pgautofailover.stop_maintenance($1, $2)";
	int paramCount = 2;
	Oid paramTypes[2] = { TEXTOID, INT4OID };
	const char *paramValues[2];

	paramValues[0] = host;
	paramValues[1] = intToString(port).strValue;

	if (!pgsql_execute_with_params(pgsql, sql,
								   paramCount, paramTypes, paramValues,
								   &context, &parseSingleValueResult))
	{
		log_error("Failed to stop_maintenance of node %s:%d from the monitor",
				  host, port);
		return false;
	}

	if (!context.parsedOk)
	{
		log_error("Failed to stop_maintenance of node %s:%d from the monitor: "
				  "could not parse monitor's result.", host, port);
		return false;
	}

	return context.boolVal;
}


/*
 * monitor_get_notifications listens to notifications from the monitor.
 *
 * Use the select(2) facility to check if something is ready to be read on the
 * PQconn socket for us. When it's the case, return the next notification
 * message from the "state" channel. Other channel messages are sent to the log
 * directly.
 *
 * When the function returns true, it's safe for the caller to sleep, otherwise
 * it's expected that the caller keeps polling the results to drain the queue
 * of notifications received from the previous calls loop.
 */
bool
monitor_get_notifications(Monitor *monitor)
{
	PGconn *connection = monitor->pgsql.connection;
    PGnotify   *notify;
	int         sock;
	fd_set      input_mask;

	if (connection == NULL)
	{
 		log_warn("Lost connection.");
		return false;
	}

	/*
	 * It looks like we are violating modularity of the code, when we are
	 * following Postgres documentation and examples:
	 *
	 * https://www.postgresql.org/docs/current/libpq-example.html#LIBPQ-EXAMPLE-2
	 */
	sock = PQsocket(connection);

	if (sock < 0)
		return false;	/* shouldn't happen */

	FD_ZERO(&input_mask);
	FD_SET(sock, &input_mask);

	if (select(sock + 1, &input_mask, NULL, NULL, NULL) < 0)
	{
		log_warn("select() failed: %s\n", strerror(errno));
		return false;
	}

	/* Now check for input */
	PQconsumeInput(connection);
	while ((notify = PQnotifies(connection)) != NULL)
	{
		if (strcmp(notify->relname, "log") == 0)
		{
			log_info("%s", notify->extra);
		}
		else if (strcmp(notify->relname, "state") == 0)
		{
			StateNotification notification = { 0 };

			log_debug("received \"%s\"", notify->extra);

			/* the parsing scribbles on the message, make a copy now */
			strlcpy(notification.message, notify->extra, BUFSIZE);

			/* errors are logged by parse_state_notification_message */
			if (parse_state_notification_message(&notification))
			{
				log_info("New state for %s:%d in formation \"%s\": %s/%s",
						 notification.nodeName,
						 notification.nodePort,
						 notification.formationId,
						 NodeStateToString(notification.reportedState),
						 NodeStateToString(notification.goalState));
			}
		}
		else
		{
			log_warn("BUG: received unknown notification on channel \"%s\": %s",
					 notify->relname, notify->extra);
		}

		PQfreemem(notify);
		PQconsumeInput(connection);
	}

	return true;
}


/*
 * monitor_wait_until_primary_applied_settings receives notifications and
 * watches for the following "apply_settings" set of transitions:
 *
 *  - primary/apply_settings
 *  - apply_settings/apply_settings
 *  - apply_settings/primary
 *  - primary/primary
 *
 * If we lose the monitor connection while watching for the transition steps
 * then we stop watching. It's a best effort attempt at having the CLI be
 * useful for its user, the main one being the test suite.
 */
bool
monitor_wait_until_primary_applied_settings(Monitor *monitor,
											const char *formation)
{
	PGconn *connection = monitor->pgsql.connection;
	bool applySettingsTransitionInProgress = false;
	bool applySettingsTransitionDone = false;

	uint64_t start = time(NULL);

	if (connection == NULL)
	{
 		log_warn("Lost connection.");
		return false;
	}

	log_info("Waiting for the settings to have been applied to "
			 "the monitor and primary node");

	while (!applySettingsTransitionDone)
	{
		/* Sleep until something happens on the connection. */
		int         sock;
		fd_set      input_mask;
		PGnotify   *notify;

		uint64_t now = time(NULL);

		if ((now - start) > PG_AUTOCTL_LISTEN_NOTIFICATIONS_TIMEOUT)
		{
			log_error("Failed to receive monitor's notifications that the "
					  "settings have been applied");
			break;
		}

		/*
		 * It looks like we are violating modularity of the code, when we are
		 * following Postgres documentation and examples:
		 *
		 * https://www.postgresql.org/docs/current/libpq-example.html#LIBPQ-EXAMPLE-2
		 */
		sock = PQsocket(connection);

		if (sock < 0)
			return false;	/* shouldn't happen */

		FD_ZERO(&input_mask);
		FD_SET(sock, &input_mask);

		if (select(sock + 1, &input_mask, NULL, NULL, NULL) < 0)
		{
			log_warn("select() failed: %s\n", strerror(errno));
			return false;
		}

		/* Now check for input */
		PQconsumeInput(connection);
		while ((notify = PQnotifies(connection)) != NULL)
		{
			StateNotification notification = { 0 };

			uint64_t now = time(NULL);

			if ((now - start) > PG_AUTOCTL_LISTEN_NOTIFICATIONS_TIMEOUT)
			{
				/* errors are handled in the main loop */
				break;
			}

			if (strcmp(notify->relname, "state") != 0)
			{
				log_warn("%s: %s", notify->relname, notify->extra);
				continue;
			}

			log_debug("received \"%s\"", notify->extra);

			/* the parsing scribbles on the message, make a copy now */
			strlcpy(notification.message, notify->extra, BUFSIZE);

			/* errors are logged by parse_state_notification_message */
			if (!parse_state_notification_message(&notification))
			{
				log_warn("Failed to parse notification message \"%s\"",
						 notify->extra);
				continue;
			}

			/* filter notifications for our own formation */
			if (strcmp(notification.formationId, formation) != 0)
			{
				continue;
			}

			if (notification.reportedState == PRIMARY_STATE
				&& notification.goalState == APPLY_SETTINGS_STATE)
			{
				applySettingsTransitionInProgress = true;

				log_debug("step 1/4: primary node %d (%s:%d) is assigned \"%s\"",
						  notification.nodeId,
						  notification.nodeName,
						  notification.nodePort,
						  NodeStateToString(notification.goalState));
			}
			else if (notification.reportedState == APPLY_SETTINGS_STATE
					 && notification.goalState == APPLY_SETTINGS_STATE)
			{
				applySettingsTransitionInProgress = true;

				log_debug("step 2/4: primary node %d (%s:%d) reported \"%s\"",
						  notification.nodeId,
						  notification.nodeName,
						  notification.nodePort,
						  NodeStateToString(notification.reportedState));
			}
			else if (notification.reportedState == APPLY_SETTINGS_STATE
					 && notification.goalState == PRIMARY_STATE)
			{
				applySettingsTransitionInProgress = true;

				log_debug("step 3/4: primary node %d (%s:%d) is assigned \"%s\"",
						  notification.nodeId,
						  notification.nodeName,
						  notification.nodePort,
						  NodeStateToString(notification.goalState));
			}
			else if (applySettingsTransitionInProgress
					 && notification.reportedState == PRIMARY_STATE
					 && notification.goalState == PRIMARY_STATE)
			{
				applySettingsTransitionDone = true;

				log_debug("step 4/4: primary node %d (%s:%d) reported \"%s\"",
						  notification.nodeId,
						  notification.nodeName,
						  notification.nodePort,
						  NodeStateToString(notification.reportedState));
			}

			/* prepare next iteration */
			PQfreemem(notify);
			PQconsumeInput(connection);
		}
	}

	/* disconnect from monitor */
	pgsql_finish(&monitor->pgsql);

	return applySettingsTransitionDone;
}


/*
 * monitor_wait_until_node_reported_maintenance receives notifications and
 * watches for the given node to have goalState and reportedState set to given
 * state.
 *
 * If we lose the monitor connection while watching for the transition steps
 * then we stop watching. It's a best effort attempt at having the CLI be
 * useful for its user, the main one being the test suite.
 */
bool
monitor_wait_until_node_reported_state(Monitor *monitor,
									   int nodeId,
									   NodeState state)
{
	PGconn *connection = monitor->pgsql.connection;
	bool reachedMaintenance = false;

	uint64_t start = time(NULL);

	if (connection == NULL)
	{
 		log_warn("Lost connection.");
		return false;
	}

	while (!reachedMaintenance)
	{
		/* Sleep until something happens on the connection. */
		int         sock;
		fd_set      input_mask;
		PGnotify   *notify;

		uint64_t now = time(NULL);

		if ((now - start) > PG_AUTOCTL_LISTEN_NOTIFICATIONS_TIMEOUT)
		{
			log_error("Failed to receive monitor's notifications that the "
					  "settings have been applied");
			break;
		}

		/*
		 * It looks like we are violating modularity of the code, when we are
		 * following Postgres documentation and examples:
		 *
		 * https://www.postgresql.org/docs/current/libpq-example.html#LIBPQ-EXAMPLE-2
		 */
		sock = PQsocket(connection);

		if (sock < 0)
			return false;	/* shouldn't happen */

		FD_ZERO(&input_mask);
		FD_SET(sock, &input_mask);

		if (select(sock + 1, &input_mask, NULL, NULL, NULL) < 0)
		{
			log_warn("select() failed: %s\n", strerror(errno));
			return false;
		}

		/* Now check for input */
		PQconsumeInput(connection);
		while ((notify = PQnotifies(connection)) != NULL)
		{
			StateNotification notification = { 0 };

			uint64_t now = time(NULL);

			if ((now - start) > PG_AUTOCTL_LISTEN_NOTIFICATIONS_TIMEOUT)
			{
				/* errors are handled in the main loop */
				break;
			}

			if (strcmp(notify->relname, "state") != 0)
			{
				log_warn("%s: %s", notify->relname, notify->extra);
				continue;
			}

			log_debug("received \"%s\"", notify->extra);

			/* the parsing scribbles on the message, make a copy now */
			strlcpy(notification.message, notify->extra, BUFSIZE);

			/* errors are logged by parse_state_notification_message */
			if (!parse_state_notification_message(&notification))
			{
				log_warn("Failed to parse notification message \"%s\"",
						 notify->extra);
				continue;
			}

			/* filter notifications for our own formation */
			if (notification.nodeId != nodeId)
			{
				continue;
			}

			if (notification.reportedState == state
				&& notification.goalState == state)
			{
				reachedMaintenance = true;

				log_debug("node %d (%s:%d) is now in state \"%s\"",
						  notification.nodeId,
						  notification.nodeName,
						  notification.nodePort,
						  NodeStateToString(state));
			}

			/* prepare next iteration */
			PQfreemem(notify);
			PQconsumeInput(connection);
		}
	}

	/* disconnect from monitor */
	pgsql_finish(&monitor->pgsql);

	return reachedMaintenance;
}


/*
 * monitor_get_extension_version gets the current extension version from the
 * Monitor's Postgres catalog pg_available_extensions.
 */
bool
monitor_get_extension_version(Monitor *monitor, MonitorExtensionVersion *version)
{
	MonitorExtensionVersionParseContext context = { { 0 }, version, false };
	PGSQL *pgsql = &monitor->pgsql;
	const char *sql =
		"SELECT default_version, installed_version"
		"  FROM pg_available_extensions WHERE name = $1";
	int paramCount = 1;
	Oid paramTypes[1] = { TEXTOID };
	const char *paramValues[1];

	paramValues[0] = PG_AUTOCTL_MONITOR_EXTENSION_NAME;

	if (!pgsql_execute_with_params(pgsql, sql,
								   paramCount, paramTypes, paramValues,
								   &context, &parseExtensionVersion))
	{
		log_error("Failed to get the current version for extension \"%s\", "
				  "see previous lines for details.",
				  PG_AUTOCTL_MONITOR_EXTENSION_NAME);
		return false;
	}

	if (!context.parsedOK)
	{
		/* errors have already been logged */
		return false;
	}

	/* disconnect from PostgreSQL now */
	pgsql_finish(&monitor->pgsql);

	return true;
}


/*
 * parseExtensionVersion parses the resultset of a query on the Postgres
 * pg_available_extension_versions catalogs.
 */
static void
parseExtensionVersion(void *ctx, PGresult *result)
{
	MonitorExtensionVersionParseContext *context =
		(MonitorExtensionVersionParseContext *) ctx;

	char *value = NULL;
	int length = -1;

	/* we have rows: we accept only one */
	if (PQntuples(result) != 1)
	{
		log_error("Query returned %d rows, expected 1", PQntuples(result));
		context->parsedOK = false;
		return;
	}

	if (PQnfields(result) != 2)
	{
		log_error("Query returned %d columns, expected 2", PQnfields(result));
		context->parsedOK = false;
		return;
	}

	if (PQgetisnull(result, 0, 0) || PQgetisnull(result, 0, 1))
	{
		log_error("default_version or installed_version for extension \"%s\" "
				  "is NULL ", PG_AUTOCTL_MONITOR_EXTENSION_NAME);
		context->parsedOK = false;
		return;
	}

	value = PQgetvalue(result, 0, 0);
 	length = strlcpy(context->version->defaultVersion, value, BUFSIZE);
	if (length >= BUFSIZE)
	{
		log_error("default_version \"%s\" returned by monitor is %d characters, "
				  "the maximum supported by pg_autoctl is %d",
				  value, length, BUFSIZE - 1);
		context->parsedOK = false;
		return;
	}

	value = PQgetvalue(result, 0, 1);
 	length = strlcpy(context->version->installedVersion, value, BUFSIZE);
	if (length >= BUFSIZE)
	{
		log_error("installed_version \"%s\" returned by monitor is %d characters, "
				  "the maximum supported by pg_autoctl is %d",
				  value, length, BUFSIZE - 1);
		context->parsedOK = false;
		return;
	}

	context->parsedOK = true;
}

/*
 * monitor_extension_update executes ALTER EXTENSION ... UPDATE TO ...
 */
bool
monitor_extension_update(Monitor *monitor, const char *targetVersion)
{
	PGSQL *pgsql = &monitor->pgsql;

	return pgsql_alter_extension_update_to(pgsql,
										   PG_AUTOCTL_MONITOR_EXTENSION_NAME,
										   targetVersion);
}


/*
 * monitor_ensure_extension_version checks that we are running a extension
 * version on the monitor that we are compatible with in pg_autoctl. If that's
 * not the case, we blindly try to update the extension version on the monitor
 * to the target version we have in our default.h.
 *
 * NOTE: we don't check here if the update is an upgrade or a downgrade, we
 * rely on the extension's update path to be free of downgrade paths (such as
 * pgautofailover--1.2--1.1.sql).
 */
bool
monitor_ensure_extension_version(Monitor *monitor,
								 MonitorExtensionVersion *version)
{
	const char *extensionVersion = PG_AUTOCTL_EXTENSION_VERSION;

	/* in test environement, we can export any target version we want */
	if (getenv(PG_AUTOCTL_DEBUG) != NULL)
	{
		char *val = getenv(PG_AUTOCTL_EXTENSION_VERSION_VAR);

		if (val != NULL)
		{
			extensionVersion = val;
			log_debug("monitor_ensure_extension_version targets extension "
					  "version \"%s\" - as per environment.",
					  extensionVersion);
		}
	}

	if (!monitor_get_extension_version(monitor, version))
	{
		log_fatal("Failed to check version compatibility with the monitor "
				  "extension \"%s\", see above for details",
				  PG_AUTOCTL_MONITOR_EXTENSION_NAME);
		return false;
	}

	if (strcmp(version->installedVersion, extensionVersion) != 0)
	{
		Monitor dbOwnerMonitor = { 0 };

		log_warn("This version of pg_autoctl requires the extension \"%s\" "
				 "version \"%s\" to be installed on the monitor, current "
				 "version is \"%s\".",
				 PG_AUTOCTL_MONITOR_EXTENSION_NAME,
				 extensionVersion,
				 version->installedVersion);

		/*
		 * Ok, let's try to update the extension then.
		 *
		 * For that we need to connect as the owner of the database, which was
		 * the current $USER at the time of the `pg_autoctl create monitor`
		 * command.
		 */
		if (!prepare_connection_to_current_system_user(monitor,
													   &dbOwnerMonitor))
		{
			log_error("Failed to update extension \"%s\" to version \"%s\": "
					  "failed prepare a connection string to the "
					  "monitor as the database owner",
					  PG_AUTOCTL_MONITOR_EXTENSION_NAME,
					  extensionVersion);
			return false;
		}

		if (!monitor_extension_update(&dbOwnerMonitor,
									  extensionVersion))
		{
			log_fatal("Failed to update extension \"%s\" to version \"%s\" "
					  "on the monitor, see above for details",
					  PG_AUTOCTL_MONITOR_EXTENSION_NAME,
					  extensionVersion);
			return false;
		}

		if (!monitor_get_extension_version(monitor, version))
		{
			log_fatal("Failed to check version compatibility with the monitor "
					  "extension \"%s\", see above for details",
					  PG_AUTOCTL_MONITOR_EXTENSION_NAME);
			return false;
		}

		log_info("Updated extension \"%s\" to version \"%s\"",
				 PG_AUTOCTL_MONITOR_EXTENSION_NAME,
				 version->installedVersion);

		return true;
	}

	/* just mention we checked, and it's ok */
	log_info("The version of extension \"%s\" is \"%s\" on the monitor",
			 PG_AUTOCTL_MONITOR_EXTENSION_NAME, version->installedVersion);

	return true;
}


/*
 * prepare_connection_to_current_system_user changes a given pguri to remove
 * its "user" connection parameter, filling in the pre-allocated keywords and
 * values string arrays.
 *
 * Postgres docs at the following address show 30 connection parameters, so the
 * arrays should allocate 31 entries at least. The last one is going to be
 * NULL.
 *
 *  https://www.postgresql.org/docs/current/libpq-connect.html
 */
static bool
prepare_connection_to_current_system_user(Monitor *source, Monitor *target)
{
	const char *keywords[41] = { 0 };
	const char *values[41] = { 0 };

	char *errmsg;
	PQconninfoOption *conninfo, *option;
	int argCount = 0;

	conninfo = PQconninfoParse(source->pgsql.connectionString, &errmsg);
	if (conninfo == NULL)
	{
		log_error("Failed to parse pguri \"%s\": %s",
				  source->pgsql.connectionString, errmsg);
		PQfreemem(errmsg);
		return false;
	}

	for (option = conninfo; option->keyword != NULL; option++)
	{
		if (strcmp(option->keyword, "user") == 0)
		{
			/* skip the user, $USER is what we want to use here */
			continue;
		}
		else if (option->val)
		{
			if (argCount == 40)
			{
				log_error("Failed to parse Postgres URI options: "
						  "pg_autoctl supports up to 40 options "
						  "and we are parsing more than that.");
				return false;
			}
			keywords[argCount] = option->keyword;
			values[argCount] = option->val;
			++argCount;
		}
	}
	keywords[argCount] = NULL;
	values[argCount] = NULL;

	/* open the connection now, and check that everything is ok */
	target->pgsql.connection = PQconnectdbParams(keywords, values, 0);

	/* Check to see that the backend connection was successfully made */
	if (PQstatus(target->pgsql.connection) != CONNECTION_OK)
	{
		log_error("Connection to database failed: %s",
				  PQerrorMessage(target->pgsql.connection));
		pgsql_finish(&(target->pgsql));
		PQconninfoFree(conninfo);
		return false;
	}

	PQconninfoFree(conninfo);

	return true;
}


/*
 * ensure_monitor_pg_running checks if monitor is running, attempts to restart if it is not.
 * The function verifies if the extension version is the same as expected.  It returns true
 * if the monitor is up and running.
 */
bool
ensure_monitor_pg_running(Monitor *monitor, struct MonitorConfig *mconfig)
{
	MonitorExtensionVersion version = { 0 };
	char postgresUri[MAXCONNINFO];

	if (!pg_is_running(mconfig->pgSetup.pg_ctl, mconfig->pgSetup.pgdata))
	{
		log_info("Postgres is not running, starting postgres");
		pgsql_finish(&(monitor->pgsql));

		if (!pg_ctl_start(mconfig->pgSetup.pg_ctl,
						  mconfig->pgSetup.pgdata,
						  mconfig->pgSetup.pgport,
						  mconfig->pgSetup.listen_addresses))
		{
			log_error("Failed to start PostgreSQL, see above for details");
			return false;
		}

		/*
		 * Check version compatibility.
		 *
		 * The function terminates any existing connection during clenaup
		 * therefore it is not called when PG is found to be running to not
		 * to intervene pgsql_listen call.
		 */
		if (!monitor_ensure_extension_version(monitor, &version))
		{
			/* errors have already been logged */
			return false;
		}

	}

	return true;
}


/*
 * monitor_service_run watches over monitor process, restarts if it is necessary,
 * also loops over a LISTEN command that is notified at every
 * change of state on the monitor, and prints the change on stdout.
 */
bool
monitor_service_run(Monitor *monitor,  struct MonitorConfig *mconfig)
{
	char *channels[] = { "log", "state", NULL };
	char postgresUri[MAXCONNINFO];

	/* We exit the loop if we can't get monitor to be running during the start */
	if (!ensure_monitor_pg_running(monitor, mconfig))
	{
		/* errors were already logged */
		log_warn("Failed to ensure PostgreSQL is running, exiting the service");
		return false;
	}

	/* Now get the the Monitor URI to display it to the user, and move along */
	if (monitor_config_get_postgres_uri(mconfig, postgresUri, MAXCONNINFO))
	{
		log_info("pg_auto_failover monitor is ready at %s", postgresUri);
	}

	log_info("Contacting the monitor to LISTEN to its events.");
	pgsql_listen(&(monitor->pgsql), channels);

	/*
	 * Main loop for notifications.
	 */
	for (;;)
	{
		if (!ensure_monitor_pg_running(monitor, mconfig))
		{
<<<<<<< HEAD
			log_warn("Failed to ensure PostgreSQL is running, "
					 "retrying in %d seconds",
					 PG_AUTOCTL_MONITOR_SLEEP_TIME);
=======
			log_warn("Failed to ensure PostgreSQL is running, retrying in %d seconds", PG_AUTOCTL_MONITOR_SLEEP_TIME);
>>>>>>> d53f13fe
			sleep(PG_AUTOCTL_MONITOR_SLEEP_TIME);
			continue;
		}

		if (!monitor_get_notifications(monitor))
		{
			log_warn("Re-establishing connection. We might miss notifications.");
			pgsql_finish(&(monitor->pgsql));

			pgsql_listen(&(monitor->pgsql), channels);

			/* skip sleeping */
			continue;
		}

		sleep(PG_AUTOCTL_MONITOR_SLEEP_TIME);
	}
	pgsql_finish(&(monitor->pgsql));
}<|MERGE_RESOLUTION|>--- conflicted
+++ resolved
@@ -42,7 +42,6 @@
 	bool parsedOK;
 } MonitorAssignedStateParseContext;
 
-<<<<<<< HEAD
 typedef struct NodeReplicationSettingsParseContext
 {
 	char sqlstate[SQLSTATE_LENGTH];
@@ -51,17 +50,12 @@
 	bool parsedOK;
 } NodeReplicationSettingsParseContext;
 
-=======
->>>>>>> d53f13fe
 /* either "monitor" or "formation" */
 #define CONNTYPE_LENGTH 10
 
 typedef struct FormationURIParseContext
 {
-<<<<<<< HEAD
 	char sqlstate[SQLSTATE_LENGTH];
-=======
->>>>>>> d53f13fe
 	char connType[CONNTYPE_LENGTH];
 	char connName[BUFSIZE];
 	char connURI[BUFSIZE];
@@ -107,21 +101,12 @@
 
 
 /*
-<<<<<<< HEAD
  * monitor_get_nodes gets the hostname and port of all the nodes in the given
  * group.
  */
 bool
 monitor_get_nodes(Monitor *monitor, char *formation, int groupId,
 				  NodeAddressArray *nodeArray)
-=======
- * monitor_get_other_node gets the hostname and port of all the nodes in the
- * given group.
- */
-bool
-monitor_get_other_node(Monitor *monitor,
-					   char *myHost, int myPort, NodeAddress *node)
->>>>>>> d53f13fe
 {
 	PGSQL *pgsql = &monitor->pgsql;
 	const char *sql =
@@ -389,11 +374,7 @@
 		return false;
 	}
 
-<<<<<<< HEAD
 	fprintf(stdout, "%s\n", context.strVal);
-=======
-	log_info("Other node in the HA group is %s:%d", node->host, node->port);
->>>>>>> d53f13fe
 
 	return true;
 }
@@ -794,48 +775,8 @@
 
 
 /*
-<<<<<<< HEAD
  * parseNodeReplicationSettings parses nore replication settings
  * from query output.
-=======
- * monitor_perform_failover calls the pgautofailover.monitor_perform_failover
- * function on the monitor.
- */
-bool
-monitor_perform_failover(Monitor *monitor, char *formation, int group)
-{
-	PGSQL *pgsql = &monitor->pgsql;
-	const char *sql = "SELECT pgautofailover.perform_failover($1, $2)";
-	int paramCount = 2;
-	Oid paramTypes[2] = { TEXTOID, INT4OID };
-	const char *paramValues[2];
-
-	paramValues[0] = formation;
-	paramValues[1] = intToString(group).strValue;
-
-	/*
-	 * pgautofailover.perform_failover() returns VOID.
-	 */
-	if (!pgsql_execute_with_params(pgsql, sql,
-								   paramCount, paramTypes, paramValues,
-								   NULL, NULL))
-	{
-		log_error("Failed to perform failover for formation %s and group %d",
-				  formation, group);
-		return false;
-	}
-
-	/* disconnect from PostgreSQL now */
-	pgsql_finish(&monitor->pgsql);
-
-	return true;
-}
-
-
-/*
- * parseNode parses a hostname and a port from the libpq result and writes
- * it to the NodeAddressParseContext pointed to by ctx.
->>>>>>> d53f13fe
  */
 static void
 parseNodeReplicationSettings(void *ctx, PGresult *result)
@@ -1507,81 +1448,6 @@
 
 
 /*
- * monitor_print_state_as_json prints to given stream a single string that
- * contains the JSON representation of the current state on the monitor.
- */
-bool
-monitor_print_state_as_json(Monitor *monitor, char *formation, int group)
-{
-	SingleValueResultContext context = { 0 };
-	PGSQL *pgsql = &monitor->pgsql;
-	char *sql = NULL;
-	int paramCount = 0;
-	Oid paramTypes[2];
-	const char *paramValues[2];
-	IntString groupStr;
-
-	log_trace("monitor_get_state_as_json(%s, %d)", formation, group);
-
-	context.resultType = PGSQL_RESULT_STRING;
-	context.parsedOk = false;
-
-	switch (group)
-	{
-		case -1:
-		{
-			sql = "SELECT jsonb_pretty(jsonb_agg(row_to_json(state)))"
-				" FROM pgautofailover.current_state($1) as state";
-
-			paramCount = 1;
-			paramTypes[0] = TEXTOID;
-			paramValues[0] = formation;
-
-			break;
-		}
-
-		default:
-		{
-			sql = "SELECT jsonb_pretty(jsonb_agg(row_to_json(state)))"
-				"FROM pgautofailover.current_state($1,$2) as state";
-
-			groupStr = intToString(group);
-
-			paramCount = 2;
-			paramTypes[0] = TEXTOID;
-			paramValues[0] = formation;
-			paramTypes[1] = INT4OID;
-			paramValues[1] = groupStr.strValue;
-
-			break;
-		}
-	}
-
-	if (!pgsql_execute_with_params(pgsql, sql,
-								   paramCount, paramTypes, paramValues,
-								   &context, &parseSingleValueResult))
-	{
-		log_error("Failed to retrieve current state from the monitor");
-		return false;
-	}
-
-	/* disconnect from PostgreSQL now */
-	pgsql_finish(&monitor->pgsql);
-
-	if (!context.parsedOk)
-	{
-		log_error("Failed to parse current state from the monitor");
-		log_error("%s", context.strVal);
-		return false;
-	}
-
-	fprintf(stdout, "%s\n", context.strVal);
-
-	return true;
-}
-
-
-/*
  * monitor_print_last_events calls the function pgautofailover.last_events on
  * the monitor, and prints a line of output per event obtained.
  */
@@ -1656,11 +1522,6 @@
 
 
 /*
-<<<<<<< HEAD
- * monitor_print_last_events_as_json calls the function
- * pgautofailover.last_events on the monitor, and prints the result as a JSON
- * array to the given stream (stdout, typically).
-=======
  * monitor_print_state_as_json prints to given stream a single string that
  * contains the JSON representation of the current state on the monitor.
  */
@@ -1735,9 +1596,8 @@
 
 
 /*
- * monitor_print_last_events calls the function pgautofailover.last_events on the
- * monitor, and prints a line of output per event obtained.
->>>>>>> d53f13fe
+ * monitor_print_last_events calls the function pgautofailover.last_events on
+ * the monitor, and prints a line of output per event obtained.
  */
 bool
 monitor_print_last_events_as_json(Monitor *monitor,
@@ -1758,15 +1618,8 @@
 	{
 		case -1:
 		{
-<<<<<<< HEAD
 			sql = "SELECT jsonb_pretty(jsonb_agg(row_to_json(event)))"
 				" FROM pgautofailover.last_events($1, count => $2) as event";
-=======
-			sql =
-				"SELECT eventTime, formationid, nodeid, groupid, "
-				"       reportedstate, goalState, description "
-				"  FROM pgautofailover.last_events($1, count => $2)";
->>>>>>> d53f13fe
 
 			countStr = intToString(count);
 
@@ -1781,15 +1634,8 @@
 
 		default:
 		{
-<<<<<<< HEAD
 			sql = "SELECT jsonb_pretty(jsonb_agg(row_to_json(event)))"
 				" FROM * FROM pgautofailover.last_events($1,$2,$3) as event";
-=======
-			sql =
-				"SELECT eventTime, formationid, nodeid, groupid, "
-				"       reportedstate, goalState, description "
-				"  FROM pgautofailover.last_events($1,$2,$3)";
->>>>>>> d53f13fe
 
 			countStr = intToString(count);
 			groupStr = intToString(group);
@@ -1832,94 +1678,7 @@
 
 
 /*
-<<<<<<< HEAD
- * printLastEcvents loops over pgautofailover.last_events() results and prints
-=======
- * monitor_print_last_events_as_json calls the function
- * pgautofailover.last_events on the monitor, and prints the result as a JSON
- * array to the given stream (stdout, typically).
- */
-bool
-monitor_print_last_events_as_json(Monitor *monitor,
-								  char *formation, int group,
-								  int count,
-								  FILE *stream)
-{
-	SingleValueResultContext context = { PGSQL_RESULT_STRING, false };
-	PGSQL *pgsql = &monitor->pgsql;
-	char *sql = NULL;
-	int paramCount = 0;
-	Oid paramTypes[3];
-	const char *paramValues[3];
-	IntString countStr;
-	IntString groupStr;
-
-	switch (group)
-	{
-		case -1:
-		{
-			sql = "SELECT jsonb_pretty(jsonb_agg(row_to_json(event)))"
-				" FROM pgautofailover.last_events($1, count => $2) as event";
-
-			countStr = intToString(count);
-
-			paramCount = 2;
-			paramTypes[0] = TEXTOID;
-			paramValues[0] = formation;
-			paramTypes[1] = INT4OID;
-			paramValues[1] = countStr.strValue;
-
-			break;
-		}
-
-		default:
-		{
-			sql = "SELECT jsonb_pretty(jsonb_agg(row_to_json(event)))"
-				" FROM * FROM pgautofailover.last_events($1,$2,$3) as event";
-
-			countStr = intToString(count);
-			groupStr = intToString(group);
-
-			paramCount = 3;
-			paramTypes[0] = TEXTOID;
-			paramValues[0] = formation;
-			paramTypes[1] = INT4OID;
-			paramValues[1] = groupStr.strValue;
-			paramTypes[2] = INT4OID;
-			paramValues[2] = countStr.strValue;
-
-			break;
-		}
-	}
-
-	if (!pgsql_execute_with_params(pgsql, sql,
-								   paramCount, paramTypes, paramValues,
-								   &context, &parseSingleValueResult))
-	{
-		log_error("Failed to retrieve the last %d events from the monitor",
-				  count);
-		return false;
-	}
-
-	/* disconnect from PostgreSQL now */
-	pgsql_finish(&monitor->pgsql);
-
-	if (!context.parsedOk)
-	{
-		log_error("Failed to parse %d last events from the monitor", count);
-		log_error("%s", context.strVal);
-		return false;
-	}
-
-	fprintf(stream, "%s\n", context.strVal);
-
-	return true;
-}
-
-
-/*
  * printLastEvents loops over pgautofailover.last_events() results and prints
->>>>>>> d53f13fe
  * them, one per line.
  */
 static void
@@ -1932,15 +1691,9 @@
 
 	log_trace("printLastEvents: %d tuples", nTuples);
 
-<<<<<<< HEAD
-	if (PQnfields(result) != 14)
-	{
-		log_error("Query returned %d columns, expected 14", PQnfields(result));
-=======
 	if (PQnfields(result) != 7)
 	{
 		log_error("Query returned %d columns, expected 7", PQnfields(result));
->>>>>>> d53f13fe
 		context->parsedOK = false;
 		return;
 	}
@@ -1954,15 +1707,6 @@
 
 	for(currentTupleIndex = 0; currentTupleIndex < nTuples; currentTupleIndex++)
 	{
-<<<<<<< HEAD
-		char *eventTime = PQgetvalue(result, currentTupleIndex, 1);
-		char *formation = PQgetvalue(result, currentTupleIndex, 2);
-		char *groupId = PQgetvalue(result, currentTupleIndex, 4);
-		char *nodeId = PQgetvalue(result, currentTupleIndex, 3);
-		char *currentState = PQgetvalue(result, currentTupleIndex, 7);
-		char *goalState = PQgetvalue(result, currentTupleIndex, 8);
-		char *description = PQgetvalue(result, currentTupleIndex, 13);
-=======
 		char *eventTime = PQgetvalue(result, currentTupleIndex, 0);
 		char *formation = PQgetvalue(result, currentTupleIndex, 1);
 		char *nodeId = PQgetvalue(result, currentTupleIndex, 2);
@@ -1970,7 +1714,6 @@
 		char *currentState = PQgetvalue(result, currentTupleIndex, 4);
 		char *goalState = PQgetvalue(result, currentTupleIndex, 5);
 		char *description = PQgetvalue(result, currentTupleIndex, 6);
->>>>>>> d53f13fe
 		char node[BUFSIZE];
 
 		/* for our grid alignment output it's best to have a single col here */
@@ -2437,171 +2180,6 @@
 	}
 
 	return true;
-}
-
-
-/*
- * monitor_print_every_formation_uri prints a table of all our connection
- * strings: first the monitor URI itself, and then one line per formation.
- */
-bool
-monitor_print_every_formation_uri(Monitor *monitor)
-{
-	FormationURIParseContext context = { 0 };
-	PGSQL *pgsql = &monitor->pgsql;
-	const char *sql =
-		"SELECT 'monitor', 'monitor', $1 "
-		" UNION ALL "
-		"SELECT 'formation', formationid, formation_uri "
-		"  FROM pgautofailover.formation, "
-		"       pgautofailover.formation_uri(formation.formationid)";
-
-	int paramCount = 1;
-	Oid paramTypes[1] = { TEXTOID };
-	const char *paramValues[1];
-
-	paramValues[0] = monitor->pgsql.connectionString;
-
-	context.parsedOK = false;
-
-	if (!pgsql_execute_with_params(pgsql, sql,
-								   paramCount, paramTypes, paramValues,
-								   &context, &printFormationURI))
-	{
-		log_error("Failed to list the formation uri, "
-				  "see previous lines for details.");
-		return false;
-	}
-
-	if (!context.parsedOK)
-	{
-		/* errors have already been logged */
-		return false;
-	}
-
-	/* disconnect from PostgreSQL now */
-	pgsql_finish(&monitor->pgsql);
-
-	return true;
-}
-
-
-/*
- * monitor_print_every_formation_uri_as_json prints all our connection strings
- * in the JSON format: first the monitor URI itself, and then one line per
- * formation.
- */
-bool
-monitor_print_every_formation_uri_as_json(Monitor *monitor, FILE *stream)
-{
-	SingleValueResultContext context = { PGSQL_RESULT_STRING, false };
-	PGSQL *pgsql = &monitor->pgsql;
-	const char *sql =
-		"WITH formation(type, name, uri) AS ( "
-		"SELECT 'monitor', 'monitor', $1 "
-		" UNION ALL "
-		"SELECT 'formation', formationid, formation_uri "
-		"  FROM pgautofailover.formation, "
-		"       pgautofailover.formation_uri(formation.formationid)"
-		") "
-		"SELECT jsonb_pretty(jsonb_agg(row_to_json(formation))) FROM formation";
-
-	int paramCount = 1;
-	Oid paramTypes[1] = { TEXTOID };
-	const char *paramValues[1];
-
-	paramValues[0] = monitor->pgsql.connectionString;
-
-	if (!pgsql_execute_with_params(pgsql, sql,
-								   paramCount, paramTypes, paramValues,
-								   &context, &parseSingleValueResult))
-	{
-		log_error("Failed to list the formation uri, "
-				  "see previous lines for details.");
-		return false;
-	}
-
-	if (!context.parsedOk)
-	{
-		/* errors have already been logged */
-		return false;
-	}
-
-	/* disconnect from PostgreSQL now */
-	pgsql_finish(&monitor->pgsql);
-
-	fprintf(stream, "%s\n", context.strVal);
-
-	return true;
-}
-
-
-/*
- * printFormationURI loops over the results of the SQL query in
- * monitor_print_every_formation_uri and outputs the result in table like
- * format.
- */
-static void
-printFormationURI(void *ctx, PGresult *result)
-{
-	FormationURIParseContext *context = (FormationURIParseContext *) ctx;
-	int currentTupleIndex = 0;
-	int nTuples = PQntuples(result);
-
-	int index = 0;
-	int maxFormationNameSize = 7;	/* "monitor" */
-	char formationNameSeparator[BUFSIZE] = { 0 };
-
-	log_trace("printFormationURI: %d tuples", nTuples);
-
-	if (PQnfields(result) != 3)
-	{
-		log_error("Query returned %d columns, expected 3", PQnfields(result));
-		context->parsedOK = false;
-		return;
-	}
-
-	/*
-	 * Dynamically adjust our display output to the length of the longer
-	 * nodename in the result set
-	 */
-	for(currentTupleIndex = 0; currentTupleIndex < nTuples; currentTupleIndex++)
-	{
-		int size = strlen(PQgetvalue(result, currentTupleIndex, 1));
-
-		if (size > maxFormationNameSize)
-		{
-			maxFormationNameSize = size;
-		}
-	}
-
-	/* create the visual separator for the formation name too */
-	for(index=0; index<maxFormationNameSize; index++)
-	{
-		formationNameSeparator[index] = '-';
-	}
-
-	fprintf(stdout, "%10s | %*s | %s\n",
-			"Type", maxFormationNameSize, "Name", "Connection String");
-	fprintf(stdout, "%10s-+-%*s-+-%s\n",
-			"----------",
-			maxFormationNameSize,
-			formationNameSeparator,
-			"------------------------------");
-
-	for(currentTupleIndex = 0; currentTupleIndex < nTuples; currentTupleIndex++)
-	{
-		char *type = PQgetvalue(result, currentTupleIndex, 0);
-		char *name = PQgetvalue(result, currentTupleIndex, 1);
-		char *URI = PQgetvalue(result, currentTupleIndex, 2);
-
-		fprintf(stdout, "%10s | %*s | %s\n", type, maxFormationNameSize, name, URI);
-	}
-	fprintf(stdout, "\n");
-
-	context->parsedOK = true;
-
-	return;
 }
 
 
@@ -3494,13 +3072,9 @@
 	{
 		if (!ensure_monitor_pg_running(monitor, mconfig))
 		{
-<<<<<<< HEAD
 			log_warn("Failed to ensure PostgreSQL is running, "
 					 "retrying in %d seconds",
 					 PG_AUTOCTL_MONITOR_SLEEP_TIME);
-=======
-			log_warn("Failed to ensure PostgreSQL is running, retrying in %d seconds", PG_AUTOCTL_MONITOR_SLEEP_TIME);
->>>>>>> d53f13fe
 			sleep(PG_AUTOCTL_MONITOR_SLEEP_TIME);
 			continue;
 		}
