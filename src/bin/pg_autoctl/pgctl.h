/*
 * src/bin/pg_autoctl/pgctl.h
 *   API for controling PostgreSQL, using its binary tooling (pg_ctl,
 *   pg_controldata, pg_basebackup and such).
 *
 * Copyright (c) Microsoft Corporation. All rights reserved.
 * Licensed under the PostgreSQL License.
 *
 */

#ifndef PGCTL_H
#define PGCTL_H

#include <limits.h>
#include <stdbool.h>
#include <string.h>

#include "postgres_fe.h"
#include "utils/pidfile.h"

#include "defaults.h"
#include "file_utils.h"
#include "pgsetup.h"
#include "pgsql.h"

<<<<<<< HEAD
=======
#define AUTOCTL_DEFAULTS_CONF_FILENAME "postgresql-auto-failover.conf"
#define AUTOCTL_STANDBY_CONF_FILENAME "postgresql-auto-failover-standby.conf"

>>>>>>> 11b1ec1d
#define PG_CTL_STATUS_NOT_RUNNING 3

bool pg_controldata(PostgresSetup *pgSetup, bool missing_ok);
int config_find_pg_ctl(PostgresSetup *pgSetup);
char * pg_ctl_version(const char *pg_ctl_path);

bool pg_add_auto_failover_default_settings(PostgresSetup *pgSetup,
										   char *configFilePath,
										   GUC *settings);

bool pg_auto_failover_default_settings_file_exists(PostgresSetup *pgSetup);

bool pg_basebackup(const char *pgdata,
				   const char *pg_ctl,
				   ReplicationSource *replicationSource);
bool pg_rewind(const char *pgdata,
			   const char *pg_ctl,
			   ReplicationSource *replicationSource);

bool pg_ctl_initdb(const char *pg_ctl, const char *pgdata);
bool pg_ctl_start(const char *pg_ctl,
				  const char *pgdata, int pgport, char *listen_addresses);
<<<<<<< HEAD
bool pg_ctl_postgres(const char *pg_ctl, const char *pgdata, int pgport,
					 char *listen_addresses);
=======
>>>>>>> 11b1ec1d
bool pg_log_startup(const char *pgdata, int logLevel);
bool pg_ctl_stop(const char *pg_ctl, const char *pgdata);
int pg_ctl_status(const char *pg_ctl, const char *pgdata, bool log_output);
bool pg_ctl_restart(const char *pg_ctl, const char *pgdata);
bool pg_ctl_promote(const char *pg_ctl, const char *pgdata);

bool pg_setup_standby_mode(uint32_t pg_control_version,
						   const char *pgdata,
						   ReplicationSource *replicationSource);

bool pg_cleanup_standby_mode(uint32_t pg_control_version,
							 const char *pg_ctl,
							 const char *pgdata,
							 PGSQL *pgsql);

bool pg_is_running(const char *pg_ctl, const char *pgdata);
bool pg_create_self_signed_cert(PostgresSetup *pgSetup, const char *nodename);

#endif /* PGCTL_H */<|MERGE_RESOLUTION|>--- conflicted
+++ resolved
@@ -23,12 +23,9 @@
 #include "pgsetup.h"
 #include "pgsql.h"
 
-<<<<<<< HEAD
-=======
 #define AUTOCTL_DEFAULTS_CONF_FILENAME "postgresql-auto-failover.conf"
 #define AUTOCTL_STANDBY_CONF_FILENAME "postgresql-auto-failover-standby.conf"
 
->>>>>>> 11b1ec1d
 #define PG_CTL_STATUS_NOT_RUNNING 3
 
 bool pg_controldata(PostgresSetup *pgSetup, bool missing_ok);
@@ -51,11 +48,8 @@
 bool pg_ctl_initdb(const char *pg_ctl, const char *pgdata);
 bool pg_ctl_start(const char *pg_ctl,
 				  const char *pgdata, int pgport, char *listen_addresses);
-<<<<<<< HEAD
 bool pg_ctl_postgres(const char *pg_ctl, const char *pgdata, int pgport,
 					 char *listen_addresses);
-=======
->>>>>>> 11b1ec1d
 bool pg_log_startup(const char *pgdata, int logLevel);
 bool pg_ctl_stop(const char *pg_ctl, const char *pgdata);
 int pg_ctl_status(const char *pg_ctl, const char *pgdata, bool log_output);
